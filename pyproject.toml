--- conflicted
+++ resolved
@@ -33,10 +33,7 @@
 deltalake = ["deltalake"]
 pyarrow = ["pyarrow"]
 pydantic = ["pydantic>=2"]
-<<<<<<< HEAD
 s3 = ["s3fs>=2025.9"]
-=======
->>>>>>> dceef96d
 sqlalchemy = ["sqlalchemy"]
 
 [project.urls]
