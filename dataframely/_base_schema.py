--- conflicted
+++ resolved
@@ -226,9 +226,6 @@
         return columns
 
     @classmethod
-<<<<<<< HEAD
-    def primary_key(cls) -> list[str]:
-=======
     @abstractmethod
     def polars_schema(cls) -> pl.Schema:
         """Obtain the polars schema for this schema.
@@ -238,8 +235,7 @@
         """
 
     @classmethod
-    def primary_keys(cls) -> list[str]:
->>>>>>> 20c89f48
+    def primary_key(cls) -> list[str]:
         """The primary key columns in this schema (possibly empty)."""
         return _primary_key(cls.columns())
 
