--- conflicted
+++ resolved
@@ -79,12 +79,8 @@
         """
 
         if nullable and primary_key:
-<<<<<<< HEAD
             warn_no_nullable_primary_key()
-=======
-            warn_no_nullable_primary_keys()
             nullable = False
->>>>>>> 20c89f48
 
         if nullable is None:
             if primary_key:
