--- conflicted
+++ resolved
@@ -7,11 +7,7 @@
 from abc import ABC, abstractmethod
 from collections import Counter
 from collections.abc import Callable
-<<<<<<< HEAD
 from typing import Any, Self, TypeAlias, cast
-=======
-from typing import Any, TypeAlias
->>>>>>> 18481c13
 
 import polars as pl
 
@@ -270,7 +266,6 @@
         """Private utility for the null probability used during sampling."""
         return 0.1 if self.nullable else 0
 
-<<<<<<< HEAD
     # ----------------------------------- SERIALIZE ---------------------------------- #
 
     def as_dict(self, expr: pl.Expr) -> dict[str, Any]:
@@ -336,8 +331,6 @@
             }
         )
 
-=======
->>>>>>> 18481c13
     # ----------------------------------- EQUALITY ----------------------------------- #
 
     def matches(self, other: Column, expr: pl.Expr) -> bool:
@@ -345,13 +338,8 @@
 
         Args:
             other: The column to compare with.
-<<<<<<< HEAD
             expr: An expression referencing the column. This is required to properly
                 evaluate the equivalence of custom checks.
-=======
-            expr: An expression referencing the column to encode. This is required to
-                properly evaluate the equivalence of custom checks.
->>>>>>> 18481c13
 
         Returns:
             Whether the columns are semantically equal.
@@ -399,7 +387,6 @@
         case _ if callable(lhs) and callable(rhs):
             return lhs(expr).meta.eq(rhs(expr))
         case _:
-<<<<<<< HEAD
             return False
 
 
@@ -426,7 +413,4 @@
         case pl.Expr():
             return lambda _: value
         case _:  # pragma: no cover
-            raise ValueError(f"Invalid type for check: {type(value)}")
-=======
-            return False
->>>>>>> 18481c13
+            raise ValueError(f"Invalid type for check: {type(value)}")