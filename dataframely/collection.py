# Copyright (c) QuantCo 2025-2025
# SPDX-License-Identifier: BSD-3-Clause
from __future__ import annotations

import json
import sys
import warnings
from abc import ABC
from collections.abc import Iterable, Mapping, Sequence
from dataclasses import asdict
from json import JSONDecodeError
from pathlib import Path
from typing import IO, Annotated, Any, Literal, cast

import polars as pl
import polars.exceptions as plexc

from dataframely._compat import deltalake

from ._base_collection import BaseCollection, CollectionMember
from ._filter import Filter
from ._polars import FrameType
from ._serialization import (
    SERIALIZATION_FORMAT_VERSION,
    SchemaJSONDecoder,
    SchemaJSONEncoder,
    serialization_versions,
)
from ._storage import StorageBackend
from ._storage.constants import COLLECTION_METADATA_KEY
from ._storage.delta import DeltaStorageBackend
from ._storage.parquet import ParquetStorageBackend
from ._typing import LazyFrame, Validation
from .exc import (
    MemberValidationError,
    RuleValidationError,
    ValidationError,
    ValidationRequiredError,
)
from .failure import FailureInfo
from .random import Generator
from .schema import _schema_from_dict

if sys.version_info >= (3, 11):
    from typing import Self
else:
    from typing_extensions import Self

_FILTER_COLUMN_PREFIX = "__DATAFRAMELY_FILTER_COLUMN__"


class Collection(BaseCollection, ABC):
    """Base class for all collections of data frames with a predefined schema.

    A collection is comprised of a set of *members* which are collectively "consistent",
    meaning they the collection ensures that invariants are held up *across* members.
    This is different to :mod:`dataframely` schemas which only ensure invariants
    *within* individual members.

    In order to properly ensure that invariants hold up across members, members must
    have a "common primary key", i.e. there must be an overlap of at least one primary
    key column across all members. Consequently, a collection is typically used to
    represent "semantic objects" which cannot be represented in a single data frame due
    to 1-N relationships that are managed in separate data frames.

    A collection must only have type annotations for :class:`~dataframely.LazyFrame`
    with known schema:

    .. code:: python

        class MyCollection(dy.Collection):
            first_member: dy.LazyFrame[MyFirstSchema]
            second_member: dy.LazyFrame[MySecondSchema]

    Besides, it may define *filters* (c.f. :meth:`~dataframely.filter`) and arbitrary
    methods.

    Note:
        The :mod:`dataframely` mypy plugin ensures that the dictionaries passed to class
        methods contain exactly the required keys.

    Attention:
        Do NOT use this class in combination with ``from __future__ import annotations``
        as it requires the proper schema definitions to ensure that the collection is
        implemented correctly.
    """

    # ----------------------------------- CREATION ----------------------------------- #

    @classmethod
    def create_empty(cls) -> Self:
        """Create an empty collection without any data.

        This method simply calls ``create_empty`` on all member schemas, including
        non-optional ones.

        Returns:
            An instance of this collection.
        """
        return cls._init(
            {
                name: member.schema.create_empty()
                for name, member in cls.members().items()
            }
        )

    @classmethod
    def sample(
        cls,
        num_rows: int | None = None,
        *,
        overrides: Sequence[Mapping[str, Any]] | None = None,
        generator: Generator | None = None,
    ) -> Self:
        """Create a random sample from the members of this collection.

        Just like sampling for schemas, **this method should only be used for testing**.
        Contrary to sampling for schemas, the core difficulty when sampling related
        values data frames is that they must share primary keys and individual members
        may have a different number of rows. For this reason, overrides passed to this
        function must be "row-oriented" (or "sample-oriented").

        Args:
            num_rows: The number of rows to sample for each member. If this is set to
                ``None``, the number of rows is inferred from the length of the
                overrides.
            overrides: The overrides to set values in member schemas. The overrides must
                be provided as a list of samples. The structure of the samples must be
                as follows:

                .. code::

                    {
                        "<primary_key_1>": <value>,
                        "<primary_key_2>": <value>,
                        "<member_with_common_primary_key>": {
                            "<column_1>": <value>,
                            ...
                        },
                        "<member_with_superkey_of_primary_key>": [
                            {
                                "<column_1>": <value>,
                                ...
                            }
                        ],
                        ...
                    }

                *Any* member/value can be left out and will be sampled automatically.
                Note that overrides for columns of members that are annotated with
                ``inline_for_sampling=True`` can be supplied on the top-level instead
                of in a nested dictionary.
            generator: The (seeded) generator to use for sampling data. If ``None``, a
                generator with random seed is automatically created.

        Returns:
            A collection where all members (including optional ones) have been sampled
            according to the input parameters.

        Attention:
            In case the collection has members with a common primary key, the
            `_preprocess_sample` method must return distinct primary key values for each
            sample. The default implementation does this on a best-effort basis but may
            cause primary key violations. Hence, it is recommended to override this
            method and ensure that all primary key columns are set.

        Raises:
            ValueError: If the :meth:`_preprocess_sample` method does not return all
                common primary key columns for all samples.
            ValidationError: If the sampled members violate any of the collection
                filters. If the collection does not have filters, this error is never
                raised. To prevent validation errors, overwrite the
                :meth:`_preprocess_sample` method appropriately.
        """
        # Preconditions
        if (
            num_rows is not None
            and overrides is not None
            and len(overrides) != num_rows
        ):
            raise ValueError("`num_rows` mismatches the length of `overrides`.")
        if num_rows is None and overrides is None:
            num_rows = 1

        g = generator or Generator()

        primary_key = cls.common_primary_key()
        requires_dependent_sampling = len(cls.members()) > 1 and len(primary_key) > 0

        # 1) Preprocess all samples to make sampling efficient and ensure shared primary
        #    keys.
        samples = (
            overrides
            if overrides is not None
            else [{} for _ in range(cast(int, num_rows))]
        )
        processed_samples = [
            cls._preprocess_sample(dict(sample.items()), i, g)
            for i, sample in enumerate(samples)
        ]

        # 2) Ensure that all samples have primary keys assigned to ensure that we
        #    can properly sample members.
        if requires_dependent_sampling:
            if not all(
                all(k in sample for k in primary_key) for sample in processed_samples
            ):
                raise ValueError("All samples must contain the common primary keys.")

        # 3) Sample all members independently. If we have a common primary key, we need
        #    to distinguish between data frames which have the common primary key or a
        #    strict superset of it.
        members: dict[str, pl.DataFrame] = {}
        member_infos = cls.members()
        for member, schema in cls.member_schemas().items():
            if (
                not requires_dependent_sampling
                or set(schema.primary_key()) == set(primary_key)
                or member_infos[member].ignored_in_filters
            ):
                # If the primary keys are equal to the shared ones, each sample
                # yields exactly one row in the data frame. The primary key columns
                # are obtained from the sample while the other columns are obtained
                # from the nested key.
                # NOTE: If the member is ignored in filters, it also doesn't (need to)
                #  share a primary key.
                member_overrides = [
                    {
                        **(
                            {}
                            if member_infos[member].ignored_in_filters
                            else _extract_keys_if_exist(sample, primary_key)
                        ),
                        **_extract_keys_if_exist(
                            (
                                sample
                                if member_infos[member].inline_for_sampling
                                else (sample[member] if member in sample else {})
                            ),
                            schema.column_names(),
                        ),
                    }
                    for sample in processed_samples
                ]
            else:
                # Otherwise, we need to repeat the primary key as often as we
                # observe values for the member
                member_overrides = [
                    {
                        **_extract_keys_if_exist(sample, primary_key),
                        **_extract_keys_if_exist(item, schema.column_names()),
                    }
                    for sample in processed_samples
                    for item in (sample[member] if member in sample else [])
                ]

            members[member] = schema.sample(
                num_rows=len(member_overrides),
                overrides=member_overrides,
                generator=g,
            )

        # 3) Eventually, we initialize the final collection and return
        return cls.validate(members)

    @classmethod
    def matches(cls, other: type[Collection]) -> bool:
        """Check whether this collection semantically matches another.

        Args:
            other: The collection to compare with.

        Returns:
            Whether the two collections are semantically equal.

        Attention:
            For custom filters, reliable comparison results are only guaranteed
            if the filter always returns a static polars expression.
            Otherwise, this function may falsely indicate a match.
        """

        def _members_match() -> bool:
            members_lhs = cls.members()
            members_rhs = other.members()

            # Member names must match
            if members_lhs.keys() != members_rhs.keys():
                return False

            # Member attributes must match
            for name in members_lhs:
                lhs = asdict(members_lhs[name])
                rhs = asdict(members_rhs[name])
                for attr in lhs.keys() | rhs.keys():
                    if attr == "schema":
                        if not lhs[attr].matches(rhs[attr]):
                            return False
                    else:
                        if lhs[attr] != rhs[attr]:
                            return False
            return True

        def _filters_match() -> bool:
            filters_lhs = cls._filters()
            filters_rhs = other._filters()

            # Filter names must match
            if filters_lhs.keys() != filters_rhs.keys():
                return False

            # Computational graph of filter logic must match
            # Evaluate on empty dataframes
            empty_left = cls.create_empty()
            empty_right = other.create_empty()

            for name in filters_lhs:
                lhs = filters_lhs[name].logic(empty_left)
                rhs = filters_rhs[name].logic(empty_right)
                if lhs.serialize() != rhs.serialize():
                    return False
            return True

        return _members_match() and _filters_match()

    @classmethod
    def _preprocess_sample(
        cls, sample: dict[str, Any], index: int, generator: Generator
    ) -> dict[str, Any]:
        """Overridable method to preprocess a sample passed to :meth:`sample`.

        The purpose of this method is to (1) set the primary key columns to enable
        sampling across members and (2) enforce invariants. Specifically, enforcing
        invariants can drastically speed up sampling as it can help to reduce the number
        of fuzzy sampling rounds when sampling individual members.

        Args:
            sample: The sample to preprocess.
            index: The index of the sample in the list of samples. Typically, this value
                can be used to assign unique primary keys for samples.
            generator: The generator to use when performing random sampling within the
                method.

        Returns:
            The input sample with arbitrary additional values set. If this collection
            has common primary keys, this sample **must** include **all** common
            primary keys.
        """
<<<<<<< HEAD
        if len(cls.members()) > 1 and len(cls.common_primary_key()) > 0:
            raise ValueError(
                "`_preprocess_sample` must be overwritten for collections with more "
                "than 1 member sharing a common primary key."
            )
=======
        if len(cls.members()) > 1 and len(cls.common_primary_keys()) > 0:
            # If we have multiple members with a common primary key, we need to ensure
            # that the samples have a value set for all common primary key columns.
            # NOTE: This is experimental as we commit to a primary key that cannot be
            #  changed at a later point (e.g. due to primary key violations).
            first_member_columns = next(iter(cls.member_schemas().values())).columns()
            for primary_key in cls.common_primary_keys():
                if primary_key in sample:
                    continue

                value = first_member_columns[primary_key].sample(generator).item()
                sample[primary_key] = value

>>>>>>> 20c89f48
        return sample

    # ---------------------------------- VALIDATION ---------------------------------- #

    @classmethod
    def validate(cls, data: Mapping[str, FrameType], /, *, cast: bool = False) -> Self:
        """Validate that a set of data frames satisfy the collection's invariants.

        Args:
            data: The members of the collection which ought to be validated. The
                dictionary must contain exactly one entry per member with the name of
                the member as key.
            cast: Whether columns with a wrong data type in the member data frame are
                cast to their schemas' defined data types if possible.

        Raises:
            ValueError: If an insufficient set of input data frames is provided, i.e. if
                any required member of this collection is missing in the input.
            ValidationError: If any of the input data frames does not satisfy its schema
                definition or the filters on this collection result in the removal of at
                least one row across any of the input data frames.

        Returns:
            An instance of the collection. All members of the collection are guaranteed
            to be valid with respect to their respective schemas and the filters on this
            collection did not remove rows from any member. The input order of each
            member is maintained.
        """
        out, failure = cls.filter(data, cast=cast)
        if any(len(fail) > 0 for fail in failure.values()):
            raise MemberValidationError(
                {
                    name: RuleValidationError(fail.counts())
                    for name, fail in failure.items()
                }
            )
        return out

    @classmethod
    def is_valid(cls, data: Mapping[str, FrameType], /, *, cast: bool = False) -> bool:
        """Utility method to check whether :meth:`validate` raises an exception.

        Args:
            data: The members of the collection which ought to be validated. The
                dictionary must contain exactly one entry per member with the name of
                the member as key. The existence of all keys is checked via the
                :mod:`dataframely` mypy plugin.
            cast: Whether columns with a wrong data type in the member data frame are
                cast to their schemas' defined data types if possible.

        Returns:
            Whether the provided members satisfy the invariants of the collection.

        Raises:
            ValueError: If an insufficient set of input data frames is provided, i.e. if
                any required member of this collection is missing in the input.
        """
        try:
            cls.validate(data, cast=cast)
            return True
        except (ValidationError, plexc.InvalidOperationError):
            return False

    # ----------------------------------- FILTERING ---------------------------------- #

    @classmethod
    def filter(
        cls, data: Mapping[str, FrameType], /, *, cast: bool = False
    ) -> tuple[Self, dict[str, FailureInfo]]:
        """Filter the members data frame by their schemas and the collection's filters.

        Args:
            data: The members of the collection which ought to be filtered. The
                dictionary must contain exactly one entry per member with the name of
                the member as key, except for optional members which may be missing.
                All data frames passed here will be eagerly collected within the method,
                regardless of whether they are a :class:`~polars.DataFrame` or
                :class:`~polars.LazyFrame`.
            cast: Whether columns with a wrong data type in the member data frame are
                cast to their schemas' defined data types if possible.

        Returns:
            A tuple of two items:

            - An instance of the collection which contains a subset of each of the input
              data frames with the rows which passed member-wise validation and were not
              filtered out by any of the collection's filters. While collection members
              are always instances of :class:`~polars.LazyFrame`, the members of the
              returned collection are essentially eager as they are constructed by
              calling ``.lazy()`` on eager data frames. Just like in polars' native
              :meth:`~polars.DataFrame.filter`, the order of rows is maintained in all
              returned data frames.
            - A mapping from member name to a :class:`FailureInfo` object which provides
              details on why individual rows had been removed. Optional members are only
              included in this dictionary if they had been provided in the input.

        Raises:
            ValueError: If an insufficient set of input data frames is provided, i.e. if
                any required member of this collection is missing in the input.
            ValidationError: If the columns of any of the input data frames are invalid.
                This happens only if a data frame misses a column defined in its schema
                or a column has an invalid dtype while ``cast`` is set to ``False``.
        """
        cls._validate_input_keys(data)

        # First, we iterate over all members in this collection and filter them
        # independently. We keep failure infos around such that we can extend them later.
        results: dict[str, pl.DataFrame] = {}
        failures: dict[str, FailureInfo] = {}
        for member_name, member in cls.members().items():
            if member.is_optional and member_name not in data:
                continue

            results[member_name], failures[member_name] = member.schema.filter(
                data[member_name], cast=cast
            )

        # Once we've done that, we can apply the filters on this collection. To this end,
        # we iterate over all filters and store the filter results.
        filters = cls._filters()
        if len(filters) > 0:
            result_cls = cls._init(results)
            primary_key = cls.common_primary_key()

            keep: dict[str, pl.DataFrame] = {}
            for name, filter in filters.items():
                keep[name] = filter.logic(result_cls).select(primary_key).collect()

<<<<<<< HEAD
            # Using the filter results, we can define a joint data frame that we use to filter
            # the input.
            all_keep = join_all_inner(
                [df.lazy() for df in keep.values()], on=primary_key
            ).collect()

            # Now we can iterate over the results where we do the following:
            # - Join the current result onto `all_keep` to get rid of the rows we do not
            #   want to keep.
            # - Anti-join onto each individual filter to extend the failure reasons
=======
            # Now we can iterate over the results and left-join onto each individual
            # filter to obtain independent boolean indicators of whether to keep the row
>>>>>>> 20c89f48
            for member_name, filtered in results.items():
                member_info = cls.members()[member_name]
                if member_info.ignored_in_filters:
                    continue
<<<<<<< HEAD
                results[member_name] = filtered.join(all_keep, on=primary_key)

                new_failure_names = list(filters.keys())
                new_failure_pks = [
                    filtered.select(primary_key)
                    .lazy()
                    .unique()
                    .join(filter_keep.lazy(), on=primary_key, how="anti")
                    .with_columns(pl.lit(False).alias(name))
                    for name, filter_keep in keep.items()
                ]
                # NOTE: The outer join might generate NULL values if a primary key is not
                #  filtered out by all filters. In this case, we want to assign a validation
                #  value of `True`.
                all_new_failure_pks = join_all_outer(
                    new_failure_pks, on=primary_key
                ).with_columns(pl.col(new_failure_names).fill_null(True))

                # At this point, we have a data frame with the primary keys of the *excluded*
                # rows of the member result along with the reasons. We join on the result again
                # which will give us the same shape as the current failure info lf. Thus, we can
                # simply concatenate diagonally, resulting in a failure info object as follows:
=======

                lf_with_eval = filtered.lazy()
                for name, filter_keep in keep.items():
                    lf_with_eval = lf_with_eval.join(
                        filter_keep.lazy().with_columns(pl.lit(True).alias(name)),
                        on=primary_keys,
                        how="left",
                        maintain_order="left",
                    ).with_columns(pl.col(name).fill_null(False))

                result_with_eval = lf_with_eval.collect()

                # Filtering `result_with_eval` by the rows for which all joins
                # "succeeded", we can identify the rows that pass all the filters. We
                # keep these rows for the result.
                results[member_name] = result_with_eval.filter(
                    pl.all_horizontal(keep.keys())
                ).drop(keep.keys())

                # Filtering `result_with_eval` with the inverse condition, we find all
                # the problematic rows. We can build a single failure info object by
                # simply concatenating diagonally with the already existing failure. The
                # resulting failure info looks as follows:
>>>>>>> 20c89f48
                #
                #  | Source Data | Rule Columns (schema) | Filter Name Columns (collection) |
                #  | ----------- | --------------------- | -------------------------------- |
                #  | ...         | <filled>              | NULL                             |
                #  | ...         | NULL                  | <filled>                         |
                #
                failure = failures[member_name]
<<<<<<< HEAD
                new_failure = FailureInfo(
                    lf=pl.concat(
                        [
                            failure._lf,
                            filtered.lazy().join(all_new_failure_pks, on=primary_key),
                        ],
                        how="diagonal",
                    ),
                    rule_columns=failure._rule_columns + new_failure_names,
=======
                filtered_failure = result_with_eval.filter(
                    ~pl.all_horizontal(keep.keys())
                ).lazy()

                # If we cast previously, `failure` and `filtered_failure` have different
                # dtypes for the source data: `failure` keeps the original dtypes while
                # `filtered_failure` has the target dtypes. Hence, we need to cast
                # `filtered_failure` to the original dtypes. This is safe because any
                # row in `filtered_failure` must have already been successfully cast and
                # a "roundtrip cast" is always possible.
                # Doing this in a fully lazy way is not trivial: we do a diagonal
                # concatenation where we duplicate each column of the source data. We
                # then coalesce the two versions into the original column dtype.
                if cast:
                    filtered_failure = filtered_failure.rename(
                        {
                            name: f"{_FILTER_COLUMN_PREFIX}{name}"
                            for name in member_info.schema.column_names()
                        }
                    )

                failure_lf = pl.concat([failure._lf, filtered_failure], how="diagonal")
                if cast:
                    failure_lf = failure_lf.with_columns(
                        pl.coalesce(
                            name,
                            pl.col(f"{_FILTER_COLUMN_PREFIX}{name}").cast(
                                pl.dtype_of(name)
                            ),
                        )
                        for name in member_info.schema.column_names()
                    ).drop(
                        f"{_FILTER_COLUMN_PREFIX}{name}"
                        for name in member_info.schema.column_names()
                    )

                failures[member_name] = FailureInfo(
                    lf=failure_lf,
                    rule_columns=failure._rule_columns + list(keep.keys()),
>>>>>>> 20c89f48
                    schema=failure.schema,
                )

        return cls._init(results), failures

    def join(
        self,
        primary_keys: pl.LazyFrame,
        how: Literal["semi", "anti"] = "semi",
        maintain_order: Literal["none", "left"] = "none",
    ) -> Self:
        """Filter the collection by joining onto a data frame containing entries for the
        common primary key columns whose respective rows should be kept or removed in
        the collection members.

        Args:
            primary_keys: The data frame to join on. Must contain the common primary key
                columns of the collection.
            how: The join strategy to use. Like in polars, `semi` will keep all rows
                that can be found in `primary_keys`, `anti` will remove them.
            maintain_order: The `maintain_order` option to use for the polars join.

        Returns:
            The collection, with members potentially reduced in length.

        Raises:
            ValueError: If the collection contains any member that is annotated with
                `ignored_in_filters=True`.

        Attention:
            This method does not validate the resulting collection. Ensure to only use
            this if the resulting collection still satisfies the filters of the
            collection. The joins are not evaluated eagerly. Therefore, a downstream
            call to :meth:`collect` might fail, especially if `primary_keys` does not
            contain all columns for all common primary keys.
        """
        if any(member.ignored_in_filters for member in self.members().values()):
            raise ValueError(
                "The join operation is not supported for collections with members that are ignored in filters."
            )

        return self.cast(
            {
                key: lf.join(
                    primary_keys,
                    on=self.common_primary_keys(),
                    how=how,
                    maintain_order=maintain_order,
                )
                for key, lf in self.to_dict().items()
            }
        )

    # ------------------------------------ CASTING ----------------------------------- #

    @classmethod
    def cast(cls, data: Mapping[str, FrameType], /) -> Self:
        """Initialize a collection by casting all members into their correct schemas.

        This method calls :meth:`~Schema.cast` on every member, thus, removing
        superfluous columns and casting to the correct dtypes for all input data frames.

        You should typically use :meth:`validate` or :meth:`filter` to obtain instances
        of the collection as this method does not guarantee that the returned collection
        upholds any invariants. Nonetheless, it may be useful to use in instances where
        it is known that the provided data adheres to the collection's invariants.

        Args:
            data: The data for all members. The dictionary must contain exactly one
                entry per member with the name of the member as key.

        Returns:
            The initialized collection.

        Raises:
            ValueError: If an insufficient set of input data frames is provided, i.e. if
                any required member of this collection is missing in the input.

        Attention:
            For lazy frames, casting is not performed eagerly. This prevents collecting
            the lazy frames' schemas but also means that a call to :meth:`collect`
            further down the line might fail because of the cast and/or missing columns.
        """
        cls._validate_input_keys(data)
        result: dict[str, FrameType] = {}
        for member_name, member in cls.members().items():
            if member.is_optional and member_name not in data:
                continue
            result[member_name] = member.schema.cast(data[member_name])
        return cls._init(result)

    # ---------------------------------- COLLECTION ---------------------------------- #

    def collect_all(self) -> Self:
        """Collect all members of the collection.

        This method collects all members in parallel for maximum efficiency. It is
        particularly useful when :meth:`filter` is called with lazy frame inputs.

        Returns:
            The same collection with all members collected once.

        Note:
            As all collection members are required to be lazy frames, the returned
            collection's members are still "lazy". However, they are "shallow-lazy",
            meaning they are obtained by calling ``.collect().lazy()``.
        """
        dfs = pl.collect_all([lf for lf in self.to_dict().values()])
        return self._init(
            {key: dfs[i].lazy() for i, key in enumerate(self.to_dict().keys())}
        )

    # --------------------------------- SERIALIZATION -------------------------------- #

    @classmethod
    def serialize(cls) -> str:
        """Serialize this collection to a JSON string.

        This method does NOT serialize any data frames, but only the _structure_ of the
        collection, similar to :meth:`Schema.serialize`.

        Returns:
            The serialized collection.

        Note:
            Serialization within dataframely itself will remain backwards-compatible
            at least within a major version. Until further notice, it will also be
            backwards-compatible across major versions.

        Attention:
            Serialization of :mod:`polars` expressions and lazy frames is not guaranteed
            to be stable across versions of polars. This affects collections with
            filters or members that define custom rules or columns with custom checks:
            a collection serialized with one version of polars may not be deserializable
            with another version of polars.

        Attention:
            This functionality is considered unstable. It may be changed at any time
            without it being considered a breaking change.

        Raises:
            TypeError: If a column of any member contains metadata that is not
                JSON-serializable.
            ValueError: If a column of any member is not a "native" dataframely column
                type but a custom subclass.
        """
        result = {
            "versions": serialization_versions(),
            "name": cls.__name__,
            "members": {
                name: {
                    "schema": info.schema._as_dict(),
                    "is_optional": info.is_optional,
                    "ignored_in_filters": info.ignored_in_filters,
                    "inline_for_sampling": info.inline_for_sampling,
                }
                for name, info in cls.members().items()
            },
            "filters": {
                name: filter.logic(cls.create_empty())
                for name, filter in cls._filters().items()
            },
        }
        return json.dumps(result, cls=SchemaJSONEncoder)

    # ---------------------------------- PERSISTENCE --------------------------------- #

    def write_parquet(self, directory: str | Path, **kwargs: Any) -> None:
        """Write the members of this collection to parquet files in a directory.

        This method writes one parquet file per member into the provided directory.
        Each parquet file is named ``<member>.parquet``. No file is written for optional
        members which are not provided in the current collection.

        Args:
            directory: The directory where the Parquet files should be written to. If
                the directory does not exist, it is created automatically, including all
                of its parents.
            kwargs: Additional keyword arguments passed directly to
                :meth:`polars.write_parquet` of all members. ``metadata`` may only be
                provided if it is a dictionary.

        Attention:
            This method suffers from the same limitations as :meth:`Schema.serialize`.
        """
        self._write(ParquetStorageBackend(), directory=directory, **kwargs)

    def sink_parquet(self, directory: str | Path, **kwargs: Any) -> None:
        """Stream the members of this collection into parquet files in a directory.

        This method writes one parquet file per member into the provided directory.
        Each parquet file is named ``<member>.parquet``. No file is written for optional
        members which are not provided in the current collection.

        Args:
            directory: The directory where the Parquet files should be written to. If
                the directory does not exist, it is created automatically, including all
                of its parents.
            kwargs: Additional keyword arguments passed directly to
                :meth:`polars.sink_parquet` of all members. ``metadata`` may only be
                provided if it is a dictionary.

        Attention:
            This method suffers from the same limitations as :meth:`Schema.serialize`.
        """
        self._sink(ParquetStorageBackend(), directory=directory, **kwargs)

    @classmethod
    def read_parquet(
        cls,
        directory: str | Path,
        *,
        validation: Validation = "warn",
        **kwargs: Any,
    ) -> Self:
        """Read all collection members from parquet files in a directory.

        This method searches for files named ``<member>.parquet`` in the provided
        directory for all required and optional members of the collection.

        Args:
            directory: The directory where the Parquet files should be read from.
                Parquet files may have been written with Hive partitioning.
            validation: The strategy for running validation when reading the data:

                - ``"allow"``: The method tries to read the schema data from the parquet
                  files. If the stored collection schema matches this collection
                  schema, the collection is read without validation. If the stored
                  schema mismatches this schema no metadata can be found in
                  the parquets, or the files have conflicting metadata,
                  this method automatically runs :meth:`validate` with ``cast=True``.
                - ``"warn"``: The method behaves similarly to ``"allow"``. However,
                  it prints a warning if validation is necessary.
                - ``"forbid"``: The method never runs validation automatically and only
                  returns if the metadata stores a collection schema that matches
                  this collection.
                - ``"skip"``: The method never runs validation and simply reads the
                  data, entrusting the user that the schema is valid. *Use this option
                  carefully*.

            kwargs: Additional keyword arguments passed directly to
                :meth:`polars.read_parquet`.

        Returns:
            The initialized collection.

        Raises:
            ValidationRequiredError: If no collection schema can be read from the
                directory and ``validation`` is set to ``"forbid"``.
            ValueError: If the provided directory does not contain parquet files for
                all required members.
            ValidationError: If the collection cannot be validate.

        Note:
            This method is backward compatible with older versions of dataframely
            in which the schema metadata was saved to `schema.json` files instead of
            being encoded into the parquet files.

        Attention:
            Be aware that this method suffers from the same limitations as
            :meth:`serialize`.
        """
        return cls._read(
            backend=ParquetStorageBackend(),
            validation=validation,
            directory=directory,
            lazy=False,
            **kwargs,
        )

    @classmethod
    def scan_parquet(
        cls,
        directory: str | Path,
        *,
        validation: Validation = "warn",
        **kwargs: Any,
    ) -> Self:
        """Lazily read all collection members from parquet files in a directory.

        This method searches for files named ``<member>.parquet`` in the provided
        directory for all required and optional members of the collection.

        Args:
            directory: The directory where the Parquet files should be read from.
                Parquet files may have been written with Hive partitioning.
            validation: The strategy for running validation when reading the data:

                - ``"allow"``: The method tries to read the schema data from the parquet
                  files. If the stored collection schema matches this collection
                  schema, the collection is read without validation. If the stored
                  schema mismatches this schema no metadata can be found in
                  the parquets, or the files have conflicting metadata,
                  this method automatically runs :meth:`validate` with ``cast=True``.
                - ``"warn"``: The method behaves similarly to ``"allow"``. However,
                  it prints a warning if validation is necessary.
                - ``"forbid"``: The method never runs validation automatically and only
                  returns if the metadata stores a collection schema that matches
                  this collection.
                - ``"skip"``: The method never runs validation and simply reads the
                  data, entrusting the user that the schema is valid. *Use this option
                  carefully*.

            kwargs: Additional keyword arguments passed directly to
                :meth:`polars.scan_parquet` for all members.

        Returns:
            The initialized collection.

        Raises:
            ValidationRequiredError: If no collection schema can be read from the
                directory and ``validation`` is set to ``"forbid"``.
            ValueError: If the provided directory does not contain parquet files for
                all required members.

        Note:
            Due to current limitations in dataframely, this method actually reads the
            parquet file into memory if ``"validation"`` is ``"warn"`` or ``"allow"``
            and validation is required.

        Note: This method is backward compatible with older versions of dataframely
            in which the schema metadata was saved to `schema.json` files instead of
            being encoded into the parquet files.

        Attention:
            Be aware that this method suffers from the same limitations as
            :meth:`serialize`.
        """
        return cls._read(
            backend=ParquetStorageBackend(),
            validation=validation,
            directory=directory,
            lazy=True,
            **kwargs,
        )

    def write_delta(
        self, target: str | Path | deltalake.DeltaTable, **kwargs: Any
    ) -> None:
        """Write the members of this collection to Delta Lake tables.

        This method writes each member to a Delta Lake table at the provided target location.
        The target can be a path, URI, or an existing DeltaTable object.
        No table is written for optional members which are not provided in the current collection.

        Args:
            target: The location or DeltaTable where the data should be written.
                If the location does not exist, it is created automatically,
                including all of its parents.
            kwargs: Additional keyword arguments passed directly to :meth:`polars.write_delta`.

        Attention:
            Schema metadata is stored as custom commit metadata. Only the schema
            information from the last commit is used, so any table modifications
            that are not through dataframely will result in losing the metadata.

            Be aware that appending to an existing table via mode="append" may result
            in violation of group constraints that dataframely cannot catch
            without re-validating. Only use appends if you are certain that they do not
            break your schema.

            This method suffers from the same limitations as :meth:`Schema.serialize`.
        """
        self._write(
            backend=DeltaStorageBackend(),
            target=target,
            **kwargs,
        )

    @classmethod
    def scan_delta(
        cls,
        source: str | Path | deltalake.DeltaTable,
        *,
        validation: Validation = "warn",
        **kwargs: Any,
    ) -> Self:
        """Lazily read all collection members from Delta Lake tables.

        This method reads each member from a Delta Lake table at the provided source location.
        The source can be a path, URI, or an existing DeltaTable object. Optional members are only read if present.

        Args:
            source: The location or DeltaTable to read from.
            validation: The strategy for running validation when reading the data:

                - ``"allow"``: The method tries to read the schema data from the parquet
                  files. If the stored collection schema matches this collection
                  schema, the collection is read without validation. If the stored
                  schema mismatches this schema no metadata can be found in
                  the parquets, or the files have conflicting metadata,
                  this method automatically runs :meth:`validate` with ``cast=True``.
                - ``"warn"``: The method behaves similarly to ``"allow"``. However,
                  it prints a warning if validation is necessary.
                - ``"forbid"``: The method never runs validation automatically and only
                  returns if the metadata stores a collection schema that matches
                  this collection.
                - ``"skip"``: The method never runs validation and simply reads the
                  data, entrusting the user that the schema is valid. *Use this option
                  carefully*.

            kwargs: Additional keyword arguments passed directly to :meth:`polars.scan_delta`.

        Returns:
            The initialized collection.

        Raises:
            ValidationRequiredError: If no collection schema can be read from the source and ``validation`` is set to ``"forbid"``.
            ValueError: If the provided source does not contain Delta tables for all required members.

        Note:
            Due to current limitations in dataframely, this method may read the Delta table into memory if ``validation`` is ``"warn"`` or ``"allow"`` and validation is required.

        Attention:
            Schema metadata is stored as custom commit metadata. Only the schema
            information from the last commit is used, so any table modifications
            that are not through dataframely will result in losing the metadata.

            Be aware that appending to an existing table via mode="append" may result
            in violation of group constraints that dataframely cannot catch
            without re-validating. Only use appends if you are certain that they do not
            break your schema.

            Be aware that this method suffers from the same limitations as :meth:`serialize`.
        """
        return cls._read(
            backend=DeltaStorageBackend(),
            validation=validation,
            lazy=True,
            source=source,
        )

    @classmethod
    def read_delta(
        cls,
        source: str | Path | deltalake.DeltaTable,
        *,
        validation: Validation = "warn",
        **kwargs: Any,
    ) -> Self:
        """Read all collection members from Delta Lake tables.

        This method reads each member from a Delta Lake table at the provided source location.
        The source can be a path, URI, or an existing DeltaTable object. Optional members are only read if present.

        Args:
            source: The location or DeltaTable to read from.
            validation: The strategy for running validation when reading the data:

                - ``"allow"``: The method tries to read the schema data from the parquet
                  files. If the stored collection schema matches this collection
                  schema, the collection is read without validation. If the stored
                  schema mismatches this schema no metadata can be found in
                  the parquets, or the files have conflicting metadata,
                  this method automatically runs :meth:`validate` with ``cast=True``.
                - ``"warn"``: The method behaves similarly to ``"allow"``. However,
                  it prints a warning if validation is necessary.
                - ``"forbid"``: The method never runs validation automatically and only
                  returns if the metadata stores a collection schema that matches
                  this collection.
                - ``"skip"``: The method never runs validation and simply reads the
                  data, entrusting the user that the schema is valid. *Use this option
                  carefully*.

            kwargs: Additional keyword arguments passed directly to :meth:`polars.read_delta`.

        Returns:
            The initialized collection.

        Raises:
            ValidationRequiredError: If no collection schema can be read from the source and ``validation`` is set to ``"forbid"``.
            ValueError: If the provided source does not contain Delta tables for all required members.
            ValidationError: If the collection cannot be validated.

        Attention:
            Schema metadata is stored as custom commit metadata. Only the schema
            information from the last commit is used, so any table modifications
            that are not through dataframely will result in losing the metadata.

            Be aware that appending to an existing table via mode="append" may result
            in violation of group constraints that dataframely cannot catch
            without re-validating. Only use appends if you are certain that they do not
            break your schema.

            Be aware that this method suffers from the same limitations as :meth:`serialize`.
        """
        return cls._read(
            backend=DeltaStorageBackend(),
            validation=validation,
            lazy=False,
            source=source,
        )

    # -------------------------------- Storage --------------------------------------- #

    def _write(self, backend: StorageBackend, **kwargs: Any) -> None:
        # Utility method encapsulating the interaction with the StorageBackend

        backend.write_collection(
            self.to_dict(),
            serialized_collection=self.serialize(),
            serialized_schemas={
                key: schema.serialize() for key, schema in self.member_schemas().items()
            },
            **kwargs,
        )

    def _sink(self, backend: StorageBackend, **kwargs: Any) -> None:
        # Utility method encapsulating the interaction with the StorageBackend

        backend.sink_collection(
            self.to_dict(),
            serialized_collection=self.serialize(),
            serialized_schemas={
                key: schema.serialize() for key, schema in self.member_schemas().items()
            },
            **kwargs,
        )

    @classmethod
    def _read(
        cls, backend: StorageBackend, validation: Validation, lazy: bool, **kwargs: Any
    ) -> Self:
        # Utility method encapsulating the interaction with the StorageBackend

        if lazy:
            data, serialized_collection_types = backend.scan_collection(
                members=cls.member_schemas().keys(), **kwargs
            )
        else:
            data, serialized_collection_types = backend.read_collection(
                members=cls.member_schemas().keys(), **kwargs
            )

        collection_types = _deserialize_types(serialized_collection_types)
        collection_type = _reconcile_collection_types(collection_types)

        if cls._requires_validation_for_reading_parquets(collection_type, validation):
            return cls.validate(data, cast=True)
        return cls.cast(data)

    @classmethod
    def _requires_validation_for_reading_parquets(
        cls,
        collection_type: type[Collection] | None,
        validation: Validation,
    ) -> bool:
        if validation == "skip":
            return False

        if collection_type is not None and cls.matches(collection_type):
            return False

        # Now we definitely need to run validation. However, we emit different
        # information to the user depending on the value of `validate`.
        msg = (
            "current collection schema does not match stored collection schema"
            if collection_type is not None
            else "no collection schema to check validity can be read from the source"
        )
        if validation == "forbid":
            raise ValidationRequiredError(
                f"Cannot read collection without validation: {msg}."
            )
        if validation == "warn":
            warnings.warn(f"Reading parquet file requires validation: {msg}.")
        return True

    # ----------------------------------- UTILITIES ---------------------------------- #

    @classmethod
    def _init(cls, data: Mapping[str, FrameType], /) -> Self:
        out = cls()
        for member_name, member in cls.members().items():
            if member.is_optional and member_name not in data:
                setattr(out, member_name, None)
            else:
                setattr(out, member_name, data[member_name].lazy())
        return out

    @classmethod
    def _validate_input_keys(cls, data: Mapping[str, FrameType], /) -> None:
        actual = set(data)

        missing = cls.required_members() - actual
        if len(missing) > 0:
            raise ValueError(
                f"Input misses {len(missing)} required members: {', '.join(missing)}."
            )


def read_parquet_metadata_collection(
    source: str | Path | IO[bytes] | bytes,
) -> type[Collection] | None:
    """Read a dataframely Collection type from the metadata of a parquet file.

    Args:
        source: Path to a parquet file or a file-like object that contains the metadata.

    Returns:
        The collection that was serialized to the metadata. ``None`` if no collection
        metadata is found or the deserialization fails.
    """
    metadata = pl.read_parquet_metadata(source)
    if (schema_metadata := metadata.get(COLLECTION_METADATA_KEY)) is not None:
        try:
            return deserialize_collection(schema_metadata)
        except (JSONDecodeError, plexc.ComputeError):
            return None
    return None


def deserialize_collection(data: str) -> type[Collection]:
    """Deserialize a collection from a JSON string.

    This method allows to dynamically load a collection from its serialization, without
    having to know the collection to load in advance.

    Args:
        data: The JSON string created via :meth:`Collection.serialize`.

    Returns:
        The collection loaded from the JSON data.

    Raises:
        ValueError: If the schema format version is not supported.

    Attention:
        The returned collection **cannot** be used to create instances of the
        collection as filters cannot be correctly recovered from the serialized format
        as of polars 1.31. Thus, you should only use static information from the
        returned collection.

    Attention:
        This functionality is considered unstable. It may be changed at any time
        without it being considered a breaking change.

    See also:
        :meth:`Collection.serialize` for additional information on serialization.
    """
    decoded = json.loads(data, cls=SchemaJSONDecoder)
    if (format := decoded["versions"]["format"]) != SERIALIZATION_FORMAT_VERSION:
        raise ValueError(f"Unsupported schema format version: {format}")

    annotations: dict[str, Any] = {}
    for name, info in decoded["members"].items():
        lf_type = LazyFrame[_schema_from_dict(info["schema"])]  # type: ignore
        if info["is_optional"]:
            lf_type = lf_type | None  # type: ignore
        annotations[name] = Annotated[
            lf_type,
            CollectionMember(
                ignored_in_filters=info["ignored_in_filters"],
                inline_for_sampling=info["inline_for_sampling"],
            ),
        ]

    return type(
        f"{decoded['name']}_dynamic",
        (Collection,),
        {
            "__annotations__": annotations,
            **{
                name: Filter(logic=lambda _, logic=logic: logic)  # type: ignore
                for name, logic in decoded["filters"].items()
            },
        },
    )


# --------------------------------------- UTILS -------------------------------------- #


def _extract_keys_if_exist(
    data: Mapping[str, Any], keys: Sequence[str]
) -> dict[str, Any]:
    return {key: data[key] for key in keys if key in data}


def _deserialize_types(
    serialized_collection_types: Iterable[str | None],
) -> list[type[Collection]]:
    collection_types = []
    collection_type: type[Collection] | None = None
    for t in serialized_collection_types:
        if t is None:
            continue
        try:
            collection_type = deserialize_collection(t)
            collection_types.append(collection_type)
        except (JSONDecodeError, plexc.ComputeError):
            pass

    return collection_types


def _reconcile_collection_types(
    collection_types: Iterable[type[Collection] | None],
) -> type[Collection] | None:
    # When reading serialized collections, we may have collection type information from multiple sources
    # (E.g. one set of information for each parquet file).
    # This function determines which of them should finally be used
    if not (collection_types := list(collection_types)):
        return None
    if (first_type := collection_types[0]) is None:
        return None
    for t in collection_types[1:]:
        if t is None:
            return None
        if not first_type.matches(t):
            return None
    return first_type<|MERGE_RESOLUTION|>--- conflicted
+++ resolved
@@ -345,27 +345,19 @@
             has common primary keys, this sample **must** include **all** common
             primary keys.
         """
-<<<<<<< HEAD
         if len(cls.members()) > 1 and len(cls.common_primary_key()) > 0:
-            raise ValueError(
-                "`_preprocess_sample` must be overwritten for collections with more "
-                "than 1 member sharing a common primary key."
-            )
-=======
-        if len(cls.members()) > 1 and len(cls.common_primary_keys()) > 0:
             # If we have multiple members with a common primary key, we need to ensure
             # that the samples have a value set for all common primary key columns.
             # NOTE: This is experimental as we commit to a primary key that cannot be
             #  changed at a later point (e.g. due to primary key violations).
             first_member_columns = next(iter(cls.member_schemas().values())).columns()
-            for primary_key in cls.common_primary_keys():
+            for primary_key in cls.common_primary_key():
                 if primary_key in sample:
                     continue
 
                 value = first_member_columns[primary_key].sample(generator).item()
                 sample[primary_key] = value
 
->>>>>>> 20c89f48
         return sample
 
     # ---------------------------------- VALIDATION ---------------------------------- #
@@ -494,55 +486,18 @@
             for name, filter in filters.items():
                 keep[name] = filter.logic(result_cls).select(primary_key).collect()
 
-<<<<<<< HEAD
-            # Using the filter results, we can define a joint data frame that we use to filter
-            # the input.
-            all_keep = join_all_inner(
-                [df.lazy() for df in keep.values()], on=primary_key
-            ).collect()
-
-            # Now we can iterate over the results where we do the following:
-            # - Join the current result onto `all_keep` to get rid of the rows we do not
-            #   want to keep.
-            # - Anti-join onto each individual filter to extend the failure reasons
-=======
             # Now we can iterate over the results and left-join onto each individual
             # filter to obtain independent boolean indicators of whether to keep the row
->>>>>>> 20c89f48
             for member_name, filtered in results.items():
                 member_info = cls.members()[member_name]
                 if member_info.ignored_in_filters:
                     continue
-<<<<<<< HEAD
-                results[member_name] = filtered.join(all_keep, on=primary_key)
-
-                new_failure_names = list(filters.keys())
-                new_failure_pks = [
-                    filtered.select(primary_key)
-                    .lazy()
-                    .unique()
-                    .join(filter_keep.lazy(), on=primary_key, how="anti")
-                    .with_columns(pl.lit(False).alias(name))
-                    for name, filter_keep in keep.items()
-                ]
-                # NOTE: The outer join might generate NULL values if a primary key is not
-                #  filtered out by all filters. In this case, we want to assign a validation
-                #  value of `True`.
-                all_new_failure_pks = join_all_outer(
-                    new_failure_pks, on=primary_key
-                ).with_columns(pl.col(new_failure_names).fill_null(True))
-
-                # At this point, we have a data frame with the primary keys of the *excluded*
-                # rows of the member result along with the reasons. We join on the result again
-                # which will give us the same shape as the current failure info lf. Thus, we can
-                # simply concatenate diagonally, resulting in a failure info object as follows:
-=======
 
                 lf_with_eval = filtered.lazy()
                 for name, filter_keep in keep.items():
                     lf_with_eval = lf_with_eval.join(
                         filter_keep.lazy().with_columns(pl.lit(True).alias(name)),
-                        on=primary_keys,
+                        on=primary_key,
                         how="left",
                         maintain_order="left",
                     ).with_columns(pl.col(name).fill_null(False))
@@ -560,7 +515,6 @@
                 # the problematic rows. We can build a single failure info object by
                 # simply concatenating diagonally with the already existing failure. The
                 # resulting failure info looks as follows:
->>>>>>> 20c89f48
                 #
                 #  | Source Data | Rule Columns (schema) | Filter Name Columns (collection) |
                 #  | ----------- | --------------------- | -------------------------------- |
@@ -568,17 +522,6 @@
                 #  | ...         | NULL                  | <filled>                         |
                 #
                 failure = failures[member_name]
-<<<<<<< HEAD
-                new_failure = FailureInfo(
-                    lf=pl.concat(
-                        [
-                            failure._lf,
-                            filtered.lazy().join(all_new_failure_pks, on=primary_key),
-                        ],
-                        how="diagonal",
-                    ),
-                    rule_columns=failure._rule_columns + new_failure_names,
-=======
                 filtered_failure = result_with_eval.filter(
                     ~pl.all_horizontal(keep.keys())
                 ).lazy()
@@ -618,7 +561,6 @@
                 failures[member_name] = FailureInfo(
                     lf=failure_lf,
                     rule_columns=failure._rule_columns + list(keep.keys()),
->>>>>>> 20c89f48
                     schema=failure.schema,
                 )
 
@@ -664,7 +606,7 @@
             {
                 key: lf.join(
                     primary_keys,
-                    on=self.common_primary_keys(),
+                    on=self.common_primary_key(),
                     how=how,
                     maintain_order=maintain_order,
                 )
