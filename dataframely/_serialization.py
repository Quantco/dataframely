# Copyright (c) QuantCo 2025-2025
# SPDX-License-Identifier: BSD-3-Clause

import base64
import datetime as dt
import decimal
from io import BytesIO
from json import JSONDecoder, JSONEncoder
from typing import Any, cast

import polars as pl

<<<<<<< HEAD
SCHEMA_METADATA_KEY = "dataframely_schema"
=======
SERIALIZATION_FORMAT_VERSION = "1"


def serialization_versions() -> dict[str, str]:
    """Return the versions of the serialization format and the libraries used."""
    from dataframely import __version__

    return {
        "format": SERIALIZATION_FORMAT_VERSION,
        "dataframely": __version__,
        "polars": pl.__version__,
    }
>>>>>>> 3e232a46


class SchemaJSONEncoder(JSONEncoder):
    """Custom JSON encoder to properly serialize all types serialized by schemas."""

    def encode(self, obj: Any) -> str:
        def hint_tuples(item: Any) -> Any:
            if isinstance(item, tuple):
                return {"__type__": "tuple", "value": list(item)}
            if isinstance(item, list):
                return [hint_tuples(i) for i in item]
            if isinstance(item, dict):
                return {k: hint_tuples(v) for k, v in item.items()}
            return item

        return super().encode(hint_tuples(obj))

    def default(self, obj: Any) -> Any:
        match obj:
            case pl.Expr():
                return {
                    "__type__": "expression",
                    "value": obj.meta.serialize(format="json"),
                }
            case pl.LazyFrame():
                return {
                    "__type__": "lazyframe",
                    "value": base64.b64encode(obj.serialize()).decode("utf-8"),
                }
            case decimal.Decimal():
                return {"__type__": "decimal", "value": str(obj)}
            case dt.datetime():
                return {"__type__": "datetime", "value": obj.isoformat()}
            case dt.date():
                return {"__type__": "date", "value": obj.isoformat()}
            case dt.time():
                return {"__type__": "time", "value": obj.isoformat()}
            case dt.timedelta():
                return {"__type__": "timedelta", "value": obj.total_seconds()}
            case dt.tzinfo():
                offset = obj.utcoffset(dt.datetime.now())
                return {
                    "__type__": "tzinfo",
                    "value": offset.total_seconds() if offset is not None else None,
                }
            case _:
                return super().default(obj)


class SchemaJSONDecoder(JSONDecoder):
    """Custom JSON decoder to properly deserialize all types serialized by schemas."""

    def __init__(self, *args: Any, **kwargs: Any) -> None:
        super().__init__(object_hook=self.object_hook, *args, **kwargs)

    def object_hook(self, dct: dict[str, Any]) -> Any:
        if "__type__" not in dct:
            return dct

        match dct["__type__"]:
            case "tuple":
                return tuple(dct["value"])
            case "expression":
                data = BytesIO(cast(str, dct["value"]).encode("utf-8"))
                return pl.Expr.deserialize(data, format="json")
            case "lazyframe":
                data = BytesIO(
                    base64.b64decode(cast(str, dct["value"]).encode("utf-8"))
                )
                return pl.LazyFrame.deserialize(data)
            case "decimal":
                return decimal.Decimal(dct["value"])
            case "datetime":
                return dt.datetime.fromisoformat(dct["value"])
            case "date":
                return dt.date.fromisoformat(dct["value"])
            case "time":
                return dt.time.fromisoformat(dct["value"])
            case "timedelta":
                return dt.timedelta(seconds=float(dct["value"]))
            case "tzinfo":
                return (
                    dt.timezone(dt.timedelta(seconds=float(dct["value"])))
                    if dct["value"] is not None
                    else dt.timezone(dt.timedelta(0))
                )
            case _:
                raise TypeError(f"Unknown type '{dct['__type__']}' in JSON data.")<|MERGE_RESOLUTION|>--- conflicted
+++ resolved
@@ -10,9 +10,7 @@
 
 import polars as pl
 
-<<<<<<< HEAD
 SCHEMA_METADATA_KEY = "dataframely_schema"
-=======
 SERIALIZATION_FORMAT_VERSION = "1"
 
 
@@ -25,7 +23,6 @@
         "dataframely": __version__,
         "polars": pl.__version__,
     }
->>>>>>> 3e232a46
 
 
 class SchemaJSONEncoder(JSONEncoder):
