# Copyright (c) QuantCo 2025-2025
# SPDX-License-Identifier: BSD-3-Clause

from collections import defaultdict

from ._polars import PolarsDataType


class ValidationError(Exception):
    """Error raised when :mod:`dataframely` validation encounters an issue."""

    def __init__(self, message: str) -> None:
        super().__init__()
        self.message = message

    def __str__(self) -> str:
        return self.message


class DtypeValidationError(ValidationError):
    """Validation error raised when column dtypes are wrong."""

    def __init__(
        self, errors: dict[str, tuple[PolarsDataType, PolarsDataType]]
    ) -> None:
        super().__init__(f"{len(errors)} columns have an invalid dtype")
        self.errors = errors

    def __str__(self) -> str:
        details = [
            f" - '{col}': got dtype '{actual}' but expected '{expected}'"
            for col, (actual, expected) in self.errors.items()
        ]
        return "\n".join([f"{self.message}:"] + details)


class RuleValidationError(ValidationError):
    """Complex validation error raised when rule validation fails."""

    def __init__(self, errors: dict[str, int]) -> None:
        super().__init__(f"{len(errors)} rules failed validation")

        # Split into schema errors and column errors
        schema_errors: dict[str, int] = {}
        column_errors: dict[str, dict[str, int]] = defaultdict(dict)
        for name, count in sorted(errors.items()):
            if "|" in name:
                column, rule = name.split("|", maxsplit=1)
                column_errors[column][rule] = count
            else:
                schema_errors[name] = count

        self.schema_errors = schema_errors
        self.column_errors = column_errors

    def __str__(self) -> str:
        schema_details = [
            f" - '{name}' failed validation for {count:,} rows"
            for name, count in self.schema_errors.items()
        ]
        column_details = [
            msg
            for column, errors in self.column_errors.items()
            for msg in (
                [f" * Column '{column}' failed validation for {len(errors)} rules:"]
                + [
                    f"   - '{name}' failed for {count:,} rows"
                    for name, count in errors.items()
                ]
            )
        ]
        return "\n".join([f"{self.message}:"] + schema_details + column_details)


class MemberValidationError(ValidationError):
    """Validation error raised when multiple members of a collection fail validation."""

    def __init__(self, errors: dict[str, ValidationError]) -> None:
        super().__init__(f"{len(errors)} members failed validation")
        self.errors = errors

    def __str__(self) -> str:
        details = [
            f" > Member '{name}' failed validation:\n"
            + "\n".join("   " + line for line in str(error).split("\n"))
            for name, error in self.errors.items()
        ]
        return "\n".join([f"{self.message}:"] + details)


class ImplementationError(Exception):
    """Error raised when a schema is implemented incorrectly."""


class AnnotationImplementationError(ImplementationError):
    """Error raised when the annotations of a collection are invalid."""

    def __init__(self, attr: str, kls: type) -> None:
        message = (
            "Annotations of a 'dy.Collection' may only be an (optional) "
            f"'dy.LazyFrame', but \"{attr}\" has type '{kls}'."
        )
        if type(kls) is str:
            message += (
                " Type annotation is a string, make sure to not use "
                "`from __future__ import annotations` in the file that defines the collection."
            )
<<<<<<< HEAD
        super().__init__(message)


class RuleImplementationError(ImplementationError):
    """Error raised when a rule is implemented incorrectly."""

    def __init__(
        self, name: str, return_dtype: pl.DataType, is_group_rule: bool
    ) -> None:
        if is_group_rule:
            details = (
                " When implementing a group rule (i.e. when using the `group_by` "
                "parameter), make sure to use an aggregation function such as `.any()`, "
                "`.all()`, and others to reduce an expression evaluated on multiple "
                "rows in the same group to a single boolean value for the group."
            )
        else:
            details = ""

        message = (
            f"Validation rule '{name}' has not been implemented correctly. It "
            f"returns dtype '{return_dtype}' but it must return a boolean value."
            + details
        )
        super().__init__(message)


class ValidationRequiredError(Exception):
    """Error raised when validation is when reading a parquet file."""
=======
        super().__init__(message)
>>>>>>> 491de2e4
<|MERGE_RESOLUTION|>--- conflicted
+++ resolved
@@ -105,36 +105,8 @@
                 " Type annotation is a string, make sure to not use "
                 "`from __future__ import annotations` in the file that defines the collection."
             )
-<<<<<<< HEAD
-        super().__init__(message)
-
-
-class RuleImplementationError(ImplementationError):
-    """Error raised when a rule is implemented incorrectly."""
-
-    def __init__(
-        self, name: str, return_dtype: pl.DataType, is_group_rule: bool
-    ) -> None:
-        if is_group_rule:
-            details = (
-                " When implementing a group rule (i.e. when using the `group_by` "
-                "parameter), make sure to use an aggregation function such as `.any()`, "
-                "`.all()`, and others to reduce an expression evaluated on multiple "
-                "rows in the same group to a single boolean value for the group."
-            )
-        else:
-            details = ""
-
-        message = (
-            f"Validation rule '{name}' has not been implemented correctly. It "
-            f"returns dtype '{return_dtype}' but it must return a boolean value."
-            + details
-        )
         super().__init__(message)
 
 
 class ValidationRequiredError(Exception):
-    """Error raised when validation is when reading a parquet file."""
-=======
-        super().__init__(message)
->>>>>>> 491de2e4
+    """Error raised when validation is when reading a parquet file."""