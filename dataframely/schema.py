# Copyright (c) QuantCo 2025-2025
# SPDX-License-Identifier: BSD-3-Clause

from __future__ import annotations

import json
import sys
import warnings
from abc import ABC
from collections.abc import Iterable, Mapping, Sequence
from json import JSONDecodeError
from pathlib import Path
from typing import IO, Any, Literal, overload

import polars as pl
import polars.exceptions as plexc
import polars.selectors as cs
from polars._typing import FileSource, PartitioningScheme

from dataframely._compat import deltalake

from ._base_schema import ORIGINAL_COLUMN_PREFIX, BaseSchema, _build_column_rules
from ._compat import pa, sa
from ._rule import Rule, rule_from_dict, with_evaluation_rules
from ._serialization import (
    SERIALIZATION_FORMAT_VERSION,
    SchemaJSONDecoder,
    SchemaJSONEncoder,
    serialization_versions,
)
from ._storage._base import SerializedSchema, StorageBackend
from ._storage.constants import SCHEMA_METADATA_KEY
from ._storage.delta import DeltaStorageBackend
from ._storage.parquet import (
    ParquetStorageBackend,
)
from ._typing import DataFrame, LazyFrame, Validation
from ._validation import DtypeCasting, validate_columns, validate_dtypes
from .columns import Column, column_from_dict
from .config import Config
from .exc import RuleValidationError, ValidationError, ValidationRequiredError
from .failure import FailureInfo, _compute_counts
from .random import Generator

if sys.version_info >= (3, 11):
    from typing import Self
else:
    from typing_extensions import Self


# ------------------------------------------------------------------------------------ #
#                                   SCHEMA DEFINITION                                  #
# ------------------------------------------------------------------------------------ #


class Schema(BaseSchema, ABC):
    """Base class for all custom data frame schema definitions.

    A custom schema should only define its columns via simple assignment:

    .. code-block:: python

        class MySchema(Schema):
            a = dataframely.Int64()
            b = dataframely.String()

    All definitions using non-datatype classes are ignored.

    Schemas can also be nested (arbitrarily deeply): in this case, the columns defined
    in the subclass are simply appended to the columns in the superclass(es).
    """

    # ----------------------------------- CREATION ----------------------------------- #

    @classmethod
    @overload
    def create_empty(cls, *, lazy: Literal[False] = False) -> DataFrame[Self]: ...

    @classmethod
    @overload
    def create_empty(cls, *, lazy: Literal[True]) -> LazyFrame[Self]: ...

    @classmethod
    @overload
    def create_empty(cls, *, lazy: bool) -> DataFrame[Self] | LazyFrame[Self]: ...

    @classmethod
    def create_empty(cls, *, lazy: bool = False) -> DataFrame[Self] | LazyFrame[Self]:
        """Create an empty data or lazy frame from this schema.

        Args:
            lazy: Whether to create a lazy data frame. If ``True``, returns a lazy frame
                with this Schema. Otherwise, returns an eager frame.

        Returns:
            An instance of :class:`polars.DataFrame` or :class:`polars.LazyFrame` with
            this schema's defined columns and their data types.
        """
        df = pl.DataFrame(
            schema={name: col.dtype for name, col in cls.columns().items()},
        )
        if lazy:
            return cls.cast(df.lazy())
        return cls.cast(df)

    @classmethod
    @overload
    def create_empty_if_none(
        cls,
        df: DataFrame[Self] | None,
        *,
        lazy: Literal[False] = False,
    ) -> DataFrame[Self]: ...

    @classmethod
    @overload
    def create_empty_if_none(
        cls,
        df: LazyFrame[Self] | None,
        *,
        lazy: Literal[True],
    ) -> LazyFrame[Self]: ...

    @classmethod
    @overload
    def create_empty_if_none(
        cls,
        df: DataFrame[Self] | LazyFrame[Self] | None,
        *,
        lazy: bool,
    ) -> DataFrame[Self] | LazyFrame[Self]: ...

    @classmethod
    def create_empty_if_none(
        cls,
        df: DataFrame[Self] | LazyFrame[Self] | None,
        *,
        lazy: bool = False,
    ) -> DataFrame[Self] | LazyFrame[Self]:
        """Impute ``None`` input with an empty, schema-compliant lazy or eager data
        frame or return the input as lazy or eager frame.

        Args:
            df: The data frame to check for ``None``. If it is not ``None``, it is
                returned as lazy or eager frame. Otherwise, a schema-compliant data
                or lazy frame with no rows is returned.
            lazy: Whether to return a lazy data frame. If ``True``, returns a lazy frame
                with this Schema. Otherwise, returns an eager frame.

        Returns:
            The given data frame ``df`` as lazy or eager frame, if it is not ``None``.
            An instance of :class:`polars.DataFrame` or :class:`polars.LazyFrame` with
            this schema's defined columns and their data types, but no rows, otherwise.
        """
        if df is not None:
            return df.lazy() if lazy else df.lazy().collect()

        return cls.create_empty(lazy=lazy)

    # ----------------------------------- SAMPLING ----------------------------------- #

    @classmethod
    def sample(
        cls,
        num_rows: int | None = None,
        *,
        overrides: (
            Mapping[str, Iterable[Any]] | Sequence[Mapping[str, Any]] | None
        ) = None,
        generator: Generator | None = None,
    ) -> DataFrame[Self]:
        """Create a random data frame with a predefined number of rows.

        Generally, **this method should only be used for testing**. Also, if you want
        to generate _realistic_ test data, it is inevitable to implement your custom
        sampling logic (by making use of the :class:`Generator` class).

        In order to allow for sampling random data frames in the presence of custom
        rules and primary key constraints, this method performs *fuzzy sampling*: it
        samples in a loop until it finds a data frame of length ``num_rows`` which
        adhere to the schema. The maximum number of sampling rounds is configured via
        ``max_sampling_iterations`` in the :class:`Config` class. By fixing this setting
        to 1, it is only possible to reliably sample from schemas without custom rules
        and without primary key constraints.

        Args:
            num_rows: The (optional) number of rows to sample for creating the random
                data frame. Must be provided (only) if no ``overrides`` are provided. If
                this is ``None``, the number of rows in the data frame is determined by
                the length of the values in ``overrides``.
            overrides: Fixed values for a subset of the columns of the sampled data
                frame. Just like when initializing a :mod:`polars.DataFrame`, overrides
                may either be provided as "column-" or "row-layout", i.e. via a mapping
                or a list of mappings, respectively. The number of rows in the result
                data frame is equal to the length of the values in ``overrides``. If both
                ``overrides`` and ``num_rows`` are provided, the length of the values in
                ``overrides`` must be equal to ``num_rows``. The order of the items is
                guaranteed to match the ordering in the returned data frame. When providing
                values for a column, no sampling is performed for that column.
            generator: The (seeded) generator to use for sampling data. If ``None``, a
                generator with random seed is automatically created.

        Returns:
            A data frame valid under the current schema with a number of rows that matches
            the length of the values in ``overrides`` or ``num_rows``.

        Raises:
            ValueError: If ``num_rows`` is not equal to the length of the values in
                ``overrides``.
<<<<<<< HEAD
            ValueError: If the values provided through `overrides` do not comply with
                column-level validation rules of the schema.
=======
            ValueError: If ``overrides`` are specified as a sequence of mappings and
                the mappings do not provide the same keys.
>>>>>>> 7b3be2db
            ValueError: If no valid data frame can be found in the configured maximum
                number of iterations.

        Attention:
            Be aware that, due to sampling in a loop, the runtime of this method can be
            significant for complex schemas. Consider passing a seeded generator and
            evaluate whether the runtime impact in the tests is bearable. Alternatively,
            it can be beneficial to provide custom column overrides for columns
            associated with complex validation rules.
        """
        g = generator or Generator()

        # Precondition: valid overrides. We put them into a data frame to remember which
        # values have been used in the algorithm below.
        if overrides:
            override_keys = (
                set(overrides) if isinstance(overrides, Mapping) else set(overrides[0])
            )
            if isinstance(overrides, Sequence):
                # Check that overrides entries are consistent. Not necessary for mapping
                # overrides as polars checks the series lists upon data frame construction.
                inconsistent_override_keys = [
                    index
                    for index, current in enumerate(overrides)
                    if set(current) != override_keys
                ]
                if len(inconsistent_override_keys) > 0:
                    raise ValueError(
                        "The `overrides` entries at the following indices "
                        "do not provide the same keys as the first entry: "
                        f"{inconsistent_override_keys}."
                    )

            column_names = set(cls.column_names())
            if not override_keys.issubset(column_names):
                raise ValueError(
                    f"Values are provided for columns {override_keys - column_names} "
                    "which are not in the schema."
                )

            values = pl.DataFrame(
                overrides,
                schema={
                    name: col.dtype
                    for name, col in cls.columns().items()
                    if name in override_keys
                },
                orient="col" if isinstance(overrides, Mapping) else "row",
            )
            if num_rows is not None and num_rows != values.height:
                raise ValueError(
                    "`num_rows` is different from the length of the provided overrides."
                )
            num_rows = values.height
        else:
            # In case that neither `num_rows` nor `overrides` are provided, fall back to `1`
            if num_rows is None:
                num_rows = 1

            # NOTE: Code becomes rather ugly when allowing `values` to be `None`. Hence,
            #  we're using an empty data frame here and branch on the height of the data
            #  frame.
            values = pl.DataFrame()

        # Check that the initial data frame complies with column-only rules
        specified_columns = {
            name: col for name, col in cls.columns().items() if name in values.columns
        }
        column_rules = _build_column_rules(specified_columns)
        if len(column_rules) > 0:
            evaluated_rules = cls._evaluate_rules(values.lazy(), column_rules)
            if evaluated_rules.select(~pl.col("__final_valid__").any()).item():
                counts = _compute_counts(evaluated_rules, list(column_rules.keys()))
                raise ValueError(
                    "The provided overrides do not comply with the column-level "
                    f"rules of the schema. Rule violation counts: {counts}"
                )

        # Prepare expressions for columns that need to be preprocessed during sampling
        # iterations.
        sampling_overrides = cls._sampling_overrides()
        if superfluous_overrides := sampling_overrides.keys() - cls.columns():
            raise ValueError(
                "The schema defines `_sampling_overrides` for columns that are not in the "
                f"schema: {superfluous_overrides}."
            )

        override_expressions = [
            # Cast needed as column pre-processing might change the data types of a column
            expr.cast(cls.columns()[col].dtype).alias(col)
            for col, expr in sampling_overrides.items()
            # Only pre-process columns that are in the schema and were not provided
            # through `overrides`.
            if col not in values.columns
        ]

        # During sampling, we need to potentially sample many times if the schema has
        # (complex) rules.
        #
        # At the same time, we need to ensure that the overrides provided by the user
        # keep their order. To this end, we add a row index to the `values` data frame
        # and re-order the result accordingly.
        #
        # NOTE: One option to potentially run fewer loops would be to sample more than
        #  `n` elements. However, we cannot simply slice the result as that could
        #  potentially violate group rules. Hence, we're bound to calling `filter` on
        #  dataframes with length `n`.
        values = values.with_row_index(name="__row_index__")

        result, used_values, remaining_values = cls._sample_filter(
            num_rows,
            g,
            previous_result=cls.create_empty(),
            used_values=values.slice(0, 0),
            remaining_values=values,
            override_expressions=override_expressions,
        )

        sampling_rounds = 1
        while len(result) != num_rows:
            if sampling_rounds >= Config.options["max_sampling_iterations"]:
                raise ValueError(
                    f"Sampling exceeded {Config.options['max_sampling_iterations']} "
                    "iterations. Consider increasing the maximum number of sampling "
                    "iterations via `dy.Config` or implement your custom sampling "
                    "logic. Alternatively, passing predefined value to `overrides` "
                    "or implementing `_sampling_overrides` for your schema can also "
                    "help the sampling procedure find a valid data frame."
                )
            result, used_values, remaining_values = cls._sample_filter(
                num_rows - len(result),
                g,
                previous_result=result,
                used_values=used_values,
                remaining_values=remaining_values,
                override_expressions=override_expressions,
            )
            sampling_rounds += 1

        if len(used_values) > 0:
            # If we used any values, we want to re-order the result to adhere to the
            # input ordering
            result = (
                pl.concat(
                    [result, used_values.select("__row_index__")], how="horizontal"
                )
                .sort(by="__row_index__")
                .drop("__row_index__")
            )

        # NOTE: There's no need for an additional `validate` or `cast` here since this
        #  is just a re-ordered version of a data frame that was returned from `filter`.
        #  Row order does not affect the validity of a data frame.
        return result  # type: ignore

    @classmethod
    def _sample_filter(
        cls,
        num_rows: int,
        generator: Generator,
        previous_result: pl.DataFrame,
        used_values: pl.DataFrame,
        remaining_values: pl.DataFrame,
        override_expressions: list[pl.Expr],
    ) -> tuple[pl.DataFrame, pl.DataFrame, pl.DataFrame]:
        """Private method to sample a data frame with the schema including subsequent
        filtering.

        Returns:
            The filtered data frame, the used values, and the remaining values.
        """
        sampled = pl.DataFrame(
            {
                name: (
                    col.sample(generator, num_rows)
                    if name not in remaining_values.columns
                    else remaining_values.get_column(name)
                )
                for name, col in cls.columns().items()
            }
        )

        combined_dataframe = pl.concat([previous_result, sampled])
        # Pre-process columns before filtering.
        combined_dataframe = combined_dataframe.with_columns(override_expressions)

        # NOTE: We already know that all columns have the correct dtype
        rules = cls._validation_rules(with_cast=False)
        filtered, evaluated = cls._filter_raw(combined_dataframe, rules, cast=False)

        if evaluated is None:
            # When `evaluated` is None, there are no rules and we surely included all
            # items from `remaining_values`
            return filtered, remaining_values, remaining_values.slice(0, 0)

        concat_values = pl.concat([used_values, remaining_values])

        if concat_values.height == 0:
            # If we didn't provide any values, we can simply return empty data frames
            # with the right schema for used and remaining values
            return filtered, concat_values, concat_values

        # NOTE: We can filter `concat_values` using the bitmask from the above filter
        #  operation as the ordering of the custom values is guaranteed to be the
        #  same: `previous_result` and `used_values` contain the same values. Similarly,
        #  `sampled` and `remaining_values` have the same values.
        return (
            filtered,
            concat_values.filter(evaluated.get_column("__final_valid__")),
            concat_values.filter(~evaluated.get_column("__final_valid__")),
        )

    @classmethod
    def _sampling_overrides(cls) -> dict[str, pl.Expr]:
        """Generate expressions to pre-process columns during sampling.

        This method can be overwritten in schemas with complex rules to
        enable sampling data frames in a reasonable number of iterations.

        The provided expressions are applied during sampling after data was generated and
        before it is filtered. In a sampling iteration, only expressions for columns
        that are not defined in the `overrides` argument of that operation are
        pre-processed.

        Returns:
            A dict with entries `column_name: expression`.
        """
        # Do not pre-process any columns by default.
        return {}

    # ---------------------------------- VALIDATION ---------------------------------- #

    @classmethod
    def validate(
        cls, df: pl.DataFrame | pl.LazyFrame, /, *, cast: bool = False
    ) -> DataFrame[Self]:
        # We can dispatch to the `filter` method and raise an error if any row cannot
        # be validated
        df_valid, failures = cls.filter(df, cast=cast)
        if len(failures) > 0:
            raise RuleValidationError(failures.counts())
        return df_valid

    @classmethod
    def is_valid(
        cls, df: pl.DataFrame | pl.LazyFrame, /, *, cast: bool = False
    ) -> bool:
        """Utility method to check whether :meth:`validate` raises an exception.

        Args:
            df: The data frame to check for validity.
            allow_extra_columns: Whether to allow the data frame to contain columns
                that are not defined in the schema.
            cast: Whether columns with a wrong data type in the input data frame are
                cast to the schema's defined data type before running validation. If set
                to ``False``, a wrong data type will result in a return value of
                ``False``.

        Returns:
            Whether the provided dataframe can be validated with this schema.
        """
        try:
            cls.validate(df, cast=cast)
            return True
        except (ValidationError, plexc.InvalidOperationError):
            return False
        except Exception as e:  # pragma: no cover
            raise e

    @classmethod
    def _validate_schema(
        cls,
        lf: pl.LazyFrame,
        *,
        casting: DtypeCasting,
    ) -> pl.LazyFrame:
        schema = lf.collect_schema()
        lf = validate_columns(lf, actual=schema.keys(), expected=cls.column_names())

        if casting == "lenient":
            # Keep around original nullability info to use this information to evaluate
            # whether casting succeeded.
            # NOTE: This code path is only executed from the `filter` method.
            lf = lf.with_columns(
                pl.col(cls.column_names()).name.prefix(ORIGINAL_COLUMN_PREFIX)
            )

        lf = validate_dtypes(lf, actual=schema, expected=cls.columns(), casting=casting)
        return lf

    # ----------------------------------- FILTERING ---------------------------------- #

    @classmethod
    def filter(
        cls, df: pl.DataFrame | pl.LazyFrame, /, *, cast: bool = False
    ) -> tuple[DataFrame[Self], FailureInfo[Self]]:
        """Filter the data frame by the rules of this schema.

        This method can be thought of as a "soft alternative" to :meth:`validate`.
        While :meth:`validate` raises an exception when a row does not adhere to the
        rules defined in the schema, this method simply filters out these rows and
        succeeds.

        Args:
            df: The data frame to filter for valid rows. The data frame is collected
                within this method, regardless of whether a :class:`~polars.DataFrame`
                or :class:`~polars.LazyFrame` is passed.
            cast: Whether columns with a wrong data type in the input data frame are
                cast to the schema's defined data type if possible. Rows for which the
                cast fails for any column are filtered out.

        Returns:
            A tuple of the validated rows in the input data frame (potentially
            empty) and a simple dataclass carrying information about the rows of the
            data frame which could not be validated successfully. Just like in polars'
            native :meth:`~polars.DataFrame.filter`, the order of rows in the returned
            data frame is maintained.

        Raises:
            ValidationError: If the columns of the input data frame are invalid. This
                happens only if the data frame misses a column defined in the schema or
                a column has an invalid dtype while ``cast`` is set to ``False``.

        Note:
            This method preserves the ordering of the input data frame.
        """
        rules = cls._validation_rules(with_cast=cast)
        df_filtered, df_evaluated = cls._filter_raw(df, rules, cast)
        if df_evaluated is not None:
            failure_lf = (
                df_evaluated.lazy()
                .filter(~pl.col("__final_valid__"))
                .drop("__final_valid__")
            )
            if cast:
                # If we cast, we kept the original values around. In the failure info,
                # we must return the original values instead of the casted ones.
                failure_lf = failure_lf.with_columns(
                    pl.col(f"{ORIGINAL_COLUMN_PREFIX}{name}").alias(name)
                    for name in cls.column_names()
                ).drop(f"{ORIGINAL_COLUMN_PREFIX}{name}" for name in cls.column_names())
            return (
                df_filtered,
                FailureInfo(lf=failure_lf, rule_columns=list(rules.keys()), schema=cls),
            )
        return df_filtered, FailureInfo(lf=pl.LazyFrame(), rule_columns=[], schema=cls)

    @classmethod
    def _filter_raw(
        cls, df: pl.DataFrame | pl.LazyFrame, rules: dict[str, Rule], cast: bool
    ) -> tuple[DataFrame[Self], pl.DataFrame | None]:
        # First, we check for the schema of the data frame
        lf = cls._validate_schema(df.lazy(), casting=("lenient" if cast else "none"))

        # Then, we filter the data frame
        if len(rules) > 0:
            # Evaluate the rules on the data frame
            #   - If `cast` is set to `True`, the columns with their original names are
            #     already cast and the original values are available in the columns
            #     prefixed with `ORIGINAL_COLUMN_PREFIX`.
            df_evaluated = cls._evaluate_rules(lf, rules)

            # For the output, partition `lf_evaluated` into the returned data frame `lf`
            # and the invalid data frame
            lf = (
                df_evaluated.lazy()
                .filter("__final_valid__")
                .drop(
                    "__final_valid__",
                    cs.starts_with(ORIGINAL_COLUMN_PREFIX),
                    *rules.keys(),
                )
            )
        else:
            df_evaluated = None

        return (
            lf.collect(),  # type: ignore
            df_evaluated,
        )

    @staticmethod
    def _evaluate_rules(lf: pl.LazyFrame, rules: dict[str, Rule]) -> pl.DataFrame:
        lf_with_eval = lf.pipe(with_evaluation_rules, rules)

        # At this point, `lf_with_eval` contains the following:
        # - All relevant columns of the original data frame
        # - One boolean column for each rule in `rules`
        rule_columns = rules.keys()
        df_evaluated = lf_with_eval.with_columns(
            __final_valid__=pl.all_horizontal(pl.col(rule_columns).fill_null(True))
        ).collect()
        return df_evaluated

    # ------------------------------------ CASTING ----------------------------------- #

    @overload
    @classmethod
    def cast(cls, df: pl.DataFrame, /) -> DataFrame[Self]: ...  # pragma: no cover

    @overload
    @classmethod
    def cast(cls, df: pl.LazyFrame, /) -> LazyFrame[Self]: ...  # pragma: no cover

    @classmethod
    def cast(
        cls, df: pl.DataFrame | pl.LazyFrame, /
    ) -> DataFrame[Self] | LazyFrame[Self]:
        """Cast a data frame to match the schema.

        This method removes superfluous columns and casts all schema columns to the
        correct dtypes. However, it does **not** introspect the data frame contents.

        Hence, this method should be used with care and :meth:`validate` should
        generally be preferred. It is advised to *only* use this method if ``df`` is
        surely known to adhere to the schema.

        Returns:
            The input data frame, wrapped in a generic version of the input's data
            frame type to reflect schema adherence.

        Note:
            If you only require a generic data frame for the type checker, consider
            using :meth:`typing.cast` instead of this method.

        Attention:
            For lazy frames, casting is not performed eagerly. This prevents collecting
            the lazy frame's schema but also means that a call to :meth:`collect`
            further down the line might fail because of the cast and/or missing columns.
        """
        lf = df.lazy().select(
            pl.col(name).cast(col.dtype) for name, col in cls.columns().items()
        )
        if isinstance(df, pl.DataFrame):
            return lf.collect()  # type: ignore
        return lf  # type: ignore

    # --------------------------------- SERIALIZATION -------------------------------- #

    @classmethod
    def serialize(cls) -> str:
        """Serialize this schema to a JSON string.

        Returns:
            The serialized schema.

        Note:
            Serialization within dataframely itself will remain backwards-compatible
            at least within a major version. Until further notice, it will also be
            backwards-compatible across major versions.

        Attention:
            Serialization of :mod:`polars` expressions is not guaranteed to be stable
            across versions of polars. This affects schemas that define custom rules
            or columns with custom checks: a schema serialized with one version of
            polars may not be deserializable with another version of polars.

        Attention:
            This functionality is considered unstable. It may be changed at any time
            without it being considered a breaking change.

        Raises:
            TypeError: If any column contains metadata that is not JSON-serializable.
            ValueError: If any column is not a "native" dataframely column type but
                a custom subclass.
        """
        result = {"versions": serialization_versions(), **cls._as_dict()}
        return json.dumps(result, cls=SchemaJSONEncoder)

    @classmethod
    def _as_dict(cls) -> dict[str, Any]:
        """Return a dictionary representation of this schema.

        This method should only be used internally for the purpose of serializing
        objects referencing schemas.
        """
        return {
            "name": cls.__name__,
            "columns": {
                name: col.as_dict(pl.col(name)) for name, col in cls.columns().items()
            },
            "rules": {
                name: rule.as_dict()
                for name, rule in cls._schema_validation_rules().items()
            },
        }

    # ------------------------------------ PARQUET ----------------------------------- #

    @classmethod
    def write_parquet(
        cls, df: DataFrame[Self], /, file: str | Path | IO[bytes], **kwargs: Any
    ) -> None:
        """Write a typed data frame with this schema to a parquet file.

        This method automatically adds a serialization of this schema to the parquet
        file as metadata. This metadata can be leveraged by :meth:`read_parquet` and
        :meth:`scan_parquet` for more efficient reading, or by external tools.

        Args:
            df: The data frame to write to the parquet file.
            file: The file path or writable file-like object to which to write the
                parquet file. This should be a path to a directory if writing a
                partitioned dataset.
            kwargs: Additional keyword arguments passed directly to
                :meth:`polars.write_parquet`. ``metadata`` may only be provided if it
                is a dictionary.

        Attention:
            Be aware that this method suffers from the same limitations as
            :meth:`serialize`.
        """
        cls._write(df=df, backend=ParquetStorageBackend(), file=file, **kwargs)

    @classmethod
    def sink_parquet(
        cls,
        lf: LazyFrame[Self],
        /,
        file: str | Path | IO[bytes] | PartitioningScheme,
        **kwargs: Any,
    ) -> None:
        """Stream a typed lazy frame with this schema to a parquet file.

        This method automatically adds a serialization of this schema to the parquet
        file as metadata. This metadata can be leveraged by :meth:`read_parquet` and
        :meth:`scan_parquet` for more efficient reading, or by external tools.

        Args:
            lf: The lazy frame to write to the parquet file.
            file: The file path, writable file-like object, or partitioning scheme to
                which to write the parquet file.
            kwargs: Additional keyword arguments passed directly to
                :meth:`polars.write_parquet`. ``metadata`` may only be provided if it
                is a dictionary.

        Attention:
            Be aware that this method suffers from the same limitations as
            :meth:`serialize`.
        """
        cls._sink(lf=lf, backend=ParquetStorageBackend(), file=file, **kwargs)

    @classmethod
    def read_parquet(
        cls,
        source: FileSource,
        *,
        validation: Validation = "warn",
        **kwargs: Any,
    ) -> DataFrame[Self]:
        """Read a parquet file into a typed data frame with this schema.

        Compared to :meth:`polars.read_parquet`, this method checks the parquet file's
        metadata and runs validation if necessary to ensure that the data matches this
        schema.

        Args:
            source: Path, directory, or file-like object from which to read the data.
            validation: The strategy for running validation when reading the data:

                - ``"allow"`: The method tries to read the parquet file's metadata. If
                  the stored schema matches this schema, the data frame is read without
                  validation. If the stored schema mismatches this schema or no schema
                  information can be found in the metadata, this method automatically
                  runs :meth:`validate` with ``cast=True``.
                - ``"warn"`: The method behaves similarly to ``"allow"``. However,
                  it prints a warning if validation is necessary.
                - ``"forbid"``: The method never runs validation automatically and only
                  returns if the schema stored in the parquet file's metadata matches
                  this schema.
                - ``"skip"``: The method never runs validation and simply reads the
                  parquet file, entrusting the user that the schema is valid. _Use this
                  option carefully and consider replacing it with
                  :meth:`polars.read_parquet` to convey the purpose better_.

            kwargs: Additional keyword arguments passed directly to
                :meth:`polars.read_parquet`.

        Returns:
            The data frame with this schema.

        Raises:
            ValidationRequiredError: If no schema information can be read from the
                source and ``validation`` is set to ``"forbid"``.

        Attention:
            Be aware that this method suffers from the same limitations as
            :meth:`serialize`.
        """
        return cls._read(
            ParquetStorageBackend(),
            validation=validation,
            lazy=False,
            source=source,
            **kwargs,
        )

    @classmethod
    def scan_parquet(
        cls,
        source: FileSource,
        *,
        validation: Validation = "warn",
        **kwargs: Any,
    ) -> LazyFrame[Self]:
        """Lazily read a parquet file into a typed data frame with this schema.

        Compared to :meth:`polars.scan_parquet`, this method checks the parquet file's
        metadata and runs validation if necessary to ensure that the data matches this
        schema.

        Args:
            source: Path, directory, or file-like object from which to read the data.
            validation: The strategy for running validation when reading the data:

                - ``"allow"`: The method tries to read the parquet file's metadata. If
                  the stored schema matches this schema, the data frame is read without
                  validation. If the stored schema mismatches this schema or no schema
                  information can be found in the metadata, this method automatically
                  runs :meth:`validate` with ``cast=True``.
                - ``"warn"`: The method behaves similarly to ``"allow"``. However,
                  it prints a warning if validation is necessary.
                - ``"forbid"``: The method never runs validation automatically and only
                  returns if the schema stored in the parquet file's metadata matches
                  this schema.
                - ``"skip"``: The method never runs validation and simply reads the
                  parquet file, entrusting the user that the schema is valid. _Use this
                  option carefully and consider replacing it with
                  :meth:`polars.scan_parquet` to convey the purpose better_.

            kwargs: Additional keyword arguments passed directly to
                :meth:`polars.scan_parquet`.

        Returns:
            The data frame with this schema.

        Raises:
            ValidationRequiredError: If no schema information can be read from the
                source and ``validation`` is set to ``"forbid"``.

        Note:
            Due to current limitations in dataframely, this method actually reads the
            parquet file into memory if ``validation`` is ``"warn"`` or ``"allow"`` and
            validation is required.

        Attention:
            Be aware that this method suffers from the same limitations as
            :meth:`serialize`.
        """
        return cls._read(
            ParquetStorageBackend(),
            validation=validation,
            lazy=True,
            source=source,
            **kwargs,
        )

    @classmethod
    def _requires_validation_for_reading_parquet(
        cls,
        deserialized_schema: type[Schema] | None,
        validation: Validation,
        source: str,
    ) -> bool:
        if validation == "skip":
            return False

        # First, we check whether the source provides the dataframely schema. If it
        # does, we check whether it matches this schema. If it does, we assume that the
        # data adheres to the schema and we do not need to run validation.

        if deserialized_schema is not None:
            if cls.matches(deserialized_schema):
                return False

        # Otherwise, we definitely need to run validation. However, we emit different
        # information to the user depending on the value of `validate`.
        msg = (
            "current schema does not match stored schema"
            if deserialized_schema is not None
            else "no schema to check validity can be read from the source"
        )
        if validation == "forbid":
            raise ValidationRequiredError(
                f"Cannot read parquet file from '{source!r}' without validation: {msg}."
            )
        if validation == "warn":
            warnings.warn(
                f"Reading parquet file from '{source!r}' requires validation: {msg}."
            )
        return True

    # --------------------------------- Delta -----------------------------------------#
    @classmethod
    def write_delta(
        cls,
        df: DataFrame[Self],
        /,
        target: str | Path | deltalake.DeltaTable,
        **kwargs: Any,
    ) -> None:
        """Write a typed data frame with this schema to a Delta Lake table.

        This method automatically adds a serialization of this schema to the Delta Lake table as metadata.
        The metadata can be leveraged by :meth:`read_delta` and :meth:`scan_delta` for efficient reading or by external tools.

        Args:
            df: The data frame to write to the Delta Lake table.
            target: The path or DeltaTable object to which to write the data.
            kwargs: Additional keyword arguments passed directly to :meth:`polars.write_delta`.

        Attention:
            This method suffers from the same limitations as :meth:`serialize`.

            Schema metadata is stored as custom commit metadata. Only the schema
            information from the last commit is used, so any table modifications
            that are not through dataframely will result in losing the metadata.

            Be aware that appending to an existing table via mode="append" may result
            in violation of group constraints that dataframely cannot catch
            without re-validating. Only use appends if you are certain that they do not
            break your schema.
        """
        DeltaStorageBackend().write_frame(
            df=df,
            serialized_schema=cls.serialize(),
            target=target,
        )

    @classmethod
    def scan_delta(
        cls,
        source: str | Path | deltalake.DeltaTable,
        *,
        validation: Validation = "warn",
        **kwargs: Any,
    ) -> LazyFrame[Self]:
        """Lazily read a Delta Lake table into a typed data frame with this schema.

        Compared to :meth:`polars.scan_delta`, this method checks the table's metadata
        and runs validation if necessary to ensure that the data matches this schema.

        Args:
            source: Path or DeltaTable object from which to read the data.
            validation: The strategy for running validation when reading the data:

                - ``"allow"`: The method tries to read the parquet file's metadata. If
                  the stored schema matches this schema, the data frame is read without
                  validation. If the stored schema mismatches this schema or no schema
                  information can be found in the metadata, this method automatically
                  runs :meth:`validate` with ``cast=True``.
                - ``"warn"`: The method behaves similarly to ``"allow"``. However,
                  it prints a warning if validation is necessary.
                - ``"forbid"``: The method never runs validation automatically and only
                  returns if the schema stored in the parquet file's metadata matches
                  this schema.
                - ``"skip"``: The method never runs validation and simply reads the
                  parquet file, entrusting the user that the schema is valid. _Use this
                  option carefully and consider replacing it with
                  :meth:`polars.scan_delta` to convey the purpose better_.

            kwargs: Additional keyword arguments passed directly to :meth:`polars.scan_delta`.

        Returns:
            The lazy data frame with this schema.

        Raises:
            ValidationRequiredError: If no schema information can be read
            from the source and ``validation`` is set to ``"forbid"``.

        Attention:
            Schema metadata is stored as custom commit metadata. Only the schema
            information from the last commit is used, so any table modifications
            that are not through dataframely will result in losing the metadata.

            Be aware that appending to an existing table via mode="append" may result
            in violation of group constraints that dataframely cannot catch
            without re-validating. Only use appends if you are certain that they do not
            break your schema.

            This method suffers from the same limitations as :meth:`serialize`.
        """
        return cls._read(
            DeltaStorageBackend(),
            validation=validation,
            lazy=True,
            source=source,
            **kwargs,
        )

    @classmethod
    def read_delta(
        cls,
        source: str | Path | deltalake.DeltaTable,
        *,
        validation: Validation = "warn",
        **kwargs: Any,
    ) -> DataFrame[Self]:
        """Read a Delta Lake table into a typed data frame with this schema.

        Compared to :meth:`polars.read_delta`, this method checks the table's metadata
        and runs validation if necessary to ensure that the data matches this schema.

        Args:
            source: Path or DeltaTable object from which to read the data.
            validation: The strategy for running validation when reading the data:

                - ``"allow"`: The method tries to read the parquet file's metadata. If
                  the stored schema matches this schema, the data frame is read without
                  validation. If the stored schema mismatches this schema or no schema
                  information can be found in the metadata, this method automatically
                  runs :meth:`validate` with ``cast=True``.
                - ``"warn"`: The method behaves similarly to ``"allow"``. However,
                  it prints a warning if validation is necessary.
                - ``"forbid"``: The method never runs validation automatically and only
                  returns if the schema stored in the parquet file's metadata matches
                  this schema.
                - ``"skip"``: The method never runs validation and simply reads the
                  parquet file, entrusting the user that the schema is valid. _Use this
                  option carefully and consider replacing it with
                  :meth:`polars.read_delta` to convey the purpose better_.

            kwargs: Additional keyword arguments passed directly to :meth:`polars.read_delta`.

        Returns:
            The data frame with this schema.

        Raises:
            ValidationRequiredError: If no schema information can be read
            from the source and ``validation`` is set to ``"forbid"``.

        Attention:
            Schema metadata is stored as custom commit metadata. Only the schema
            information from the last commit is used, so any table modifications
            that are not through dataframely will result in losing the metadata.

            Be aware that appending to an existing table via mode="append" may result
            in violation of group constraints that dataframely cannot catch
            without re-validating. Only use appends if you are certain that they do not
            break your schema.

            This method suffers from the same limitations as :meth:`serialize`.
        """
        return cls._read(
            DeltaStorageBackend(),
            validation=validation,
            lazy=False,
            source=source,
            **kwargs,
        )

    # --------------------------------- Storage -------------------------------------- #

    @classmethod
    def _write(cls, df: pl.DataFrame, backend: StorageBackend, **kwargs: Any) -> None:
        backend.write_frame(df=df, serialized_schema=cls.serialize(), **kwargs)

    @classmethod
    def _sink(cls, lf: pl.LazyFrame, backend: StorageBackend, **kwargs: Any) -> None:
        backend.sink_frame(lf=lf, serialized_schema=cls.serialize(), **kwargs)

    @overload
    @classmethod
    def _read(
        cls,
        backend: StorageBackend,
        validation: Validation,
        lazy: Literal[True],
        **kwargs: Any,
    ) -> LazyFrame[Self]: ...

    @overload
    @classmethod
    def _read(
        cls,
        backend: StorageBackend,
        validation: Validation,
        lazy: Literal[False],
        **kwargs: Any,
    ) -> DataFrame[Self]: ...

    @classmethod
    def _read(
        cls, backend: StorageBackend, validation: Validation, lazy: bool, **kwargs: Any
    ) -> LazyFrame[Self] | DataFrame[Self]:
        # Load
        if lazy:
            lf, serialized_schema = backend.scan_frame(**kwargs)
        else:
            df, serialized_schema = backend.read_frame(**kwargs)
            lf = df.lazy()

        validated = cls._validate_if_needed(
            lf=lf,
            serialized_schema=serialized_schema,
            validation=validation,
            source=kwargs["source"],
        )
        if lazy:
            return validated
        return validated.collect()

    @classmethod
    def _validate_if_needed(
        cls,
        lf: pl.LazyFrame,
        serialized_schema: SerializedSchema | None,
        validation: Validation,
        source: str,
    ) -> LazyFrame[Self]:
        deserialized_schema = (
            deserialize_schema(serialized_schema) if serialized_schema else None
        )

        # Smart validation
        if cls._requires_validation_for_reading_parquet(
            deserialized_schema, validation, source=source
        ):
            return cls.validate(lf, cast=True).lazy()

        return cls.cast(lf)

    # ----------------------------- THIRD-PARTY PACKAGES ----------------------------- #

    @classmethod
    def polars_schema(cls) -> pl.Schema:
        return pl.Schema({name: col.dtype for name, col in cls.columns().items()})

    @classmethod
    def sql_schema(cls, dialect: sa.Dialect) -> list[sa.Column]:
        """Obtain the SQL schema for a particular dialect for this schema.

        Args:
            dialect: The dialect for which to obtain the SQL schema. Note that column
                datatypes may differ across dialects.

        Returns:
            A list of :mod:`sqlalchemy` columns that can be used to create a table
            with the schema as defined by this class.
        """
        return [
            col.sqlalchemy_column(name, dialect) for name, col in cls.columns().items()
        ]

    @classmethod
    def pyarrow_schema(cls) -> pa.Schema:
        """Obtain the pyarrow schema for this schema.

        Returns:
            A :mod:`pyarrow` schema that mirrors the schema defined by this class.
        """
        return pa.schema(
            [col.pyarrow_field(name) for name, col in cls.columns().items()]
        )

    # ----------------------------------- EQUALITY ----------------------------------- #

    @classmethod
    def matches(cls, other: type[Schema]) -> bool:
        """Check whether this schema semantically matches another schema.

        This method checks whether the schemas have the same columns (with the same
        data types and constraints) as well as the same rules.

        Args:
            other: The schema to compare with.

        Returns:
            Whether the schemas are semantically equal.
        """

        def _columns_match(lhs: dict[str, Column], rhs: dict[str, Column]) -> bool:
            if lhs.keys() != rhs.keys():
                return False
            return all(lhs[name].matches(rhs[name], pl.col(name)) for name in lhs)

        def _rules_match(lhs: dict[str, Rule], rhs: dict[str, Rule]) -> bool:
            if lhs.keys() != rhs.keys():
                return False
            return all(lhs[name].matches(rhs[name]) for name in lhs)

        return _columns_match(cls.columns(), other.columns()) and _rules_match(
            cls._schema_validation_rules(), other._schema_validation_rules()
        )


def read_parquet_metadata_schema(
    source: str | Path | IO[bytes] | bytes,
) -> type[Schema] | None:
    """Read a dataframely schema from the metadata of a parquet file.

    Args:
        source: Path to a parquet file or a file-like object that contains the metadata.

    Returns:
        The schema that was serialized to the metadata. ``None`` if no schema metadata
        is found or the deserialization fails.
    """
    metadata = pl.read_parquet_metadata(source)

    if (schema_metadata := metadata.get(SCHEMA_METADATA_KEY)) is not None:
        return deserialize_schema(schema_metadata, strict=False)
    return None


@overload
def deserialize_schema(data: str, strict: Literal[True] = True) -> type[Schema]: ...


@overload
def deserialize_schema(data: str, strict: Literal[False]) -> type[Schema] | None: ...


def deserialize_schema(data: str, strict: bool = True) -> type[Schema] | None:
    """Deserialize a schema from a JSON string.

    This method allows to dynamically load a schema from its serialization, without
    having to know the schema to load in advance.

    Args:
        data: The JSON string created via :meth:`Schema.serialize`.
        strict: Whether to raise an exception if the schema cannot be deserialized.

    Returns:
        The schema loaded from the JSON data.

    Raises:
        ValueError: If the schema format version is not supported and ``strict=True``.

    Attention:
        This functionality is considered unstable. It may be changed at any time
        without it being considered a breaking change.

    See also:
        :meth:`Schema.serialize` for additional information on serialization.
    """
    try:
        decoded = json.loads(data, cls=SchemaJSONDecoder)
        if (format := decoded["versions"]["format"]) != SERIALIZATION_FORMAT_VERSION:
            raise ValueError(f"Unsupported schema format version: {format}")
        return _schema_from_dict(decoded)
    except (ValueError, JSONDecodeError, plexc.ComputeError) as e:
        if strict:
            raise e from e
        return None


def _schema_from_dict(data: dict[str, Any]) -> type[Schema]:
    """Create a schema from a dictionary representation.

    This function should only be used internally for the purpose of deserializing
    objects referencing schemas.
    """
    return type(
        f"{data['name']}_dynamic",
        (Schema,),
        {
            **{name: column_from_dict(col) for name, col in data["columns"].items()},
            **{name: rule_from_dict(rule) for name, rule in data["rules"].items()},
        },
    )<|MERGE_RESOLUTION|>--- conflicted
+++ resolved
@@ -207,13 +207,10 @@
         Raises:
             ValueError: If ``num_rows`` is not equal to the length of the values in
                 ``overrides``.
-<<<<<<< HEAD
+            ValueError: If ``overrides`` are specified as a sequence of mappings and
+                the mappings do not provide the same keys.
             ValueError: If the values provided through `overrides` do not comply with
                 column-level validation rules of the schema.
-=======
-            ValueError: If ``overrides`` are specified as a sequence of mappings and
-                the mappings do not provide the same keys.
->>>>>>> 7b3be2db
             ValueError: If no valid data frame can be found in the configured maximum
                 number of iterations.
 
