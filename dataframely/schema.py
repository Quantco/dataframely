--- conflicted
+++ resolved
@@ -18,16 +18,13 @@
 from ._base_schema import BaseSchema
 from ._compat import pa, sa
 from ._rule import Rule, rule_from_dict, with_evaluation_rules
-<<<<<<< HEAD
-from ._serialization import SCHEMA_METADATA_KEY, SchemaJSONDecoder, SchemaJSONEncoder
-=======
 from ._serialization import (
+    SCHEMA_METADATA_KEY,
     SERIALIZATION_FORMAT_VERSION,
     SchemaJSONDecoder,
     SchemaJSONEncoder,
     serialization_versions,
 )
->>>>>>> 3e232a46
 from ._typing import DataFrame, LazyFrame, Validation
 from ._validation import DtypeCasting, validate_columns, validate_dtypes
 from .columns import Column, column_from_dict
@@ -37,7 +34,6 @@
 from .random import Generator
 
 _ORIGINAL_NULL_SUFFIX = "__orig_null__"
-_METADATA_KEY = "dataframely_schema"
 
 
 # ------------------------------------------------------------------------------------ #
@@ -713,7 +709,7 @@
         """
         metadata = kwargs.pop("metadata", {})
         df.write_parquet(
-            file, metadata={**metadata, _METADATA_KEY: cls.serialize()}, **kwargs
+            file, metadata={**metadata, SCHEMA_METADATA_KEY: cls.serialize()}, **kwargs
         )
 
     @classmethod
@@ -744,7 +740,7 @@
         """
         metadata = kwargs.pop("metadata", {})
         lf.sink_parquet(
-            file, metadata={**metadata, _METADATA_KEY: cls.serialize()}, **kwargs
+            file, metadata={**metadata, SCHEMA_METADATA_KEY: cls.serialize()}, **kwargs
         )
 
     @classmethod
@@ -865,207 +861,6 @@
         # does, we check whether it matches this schema. If it does, we assume that the
         # data adheres to the schema and we do not need to run validation.
         metadata = (
-            pl.read_parquet_metadata(source).get(_METADATA_KEY)
-            if not isinstance(source, list)
-            else None
-        )
-        if metadata is not None:
-            serialized_schema = deserialize_schema(metadata)
-            if cls.matches(serialized_schema):
-                return False
-
-        # Otherwise, we definitely need to run validation. However, we emit different
-        # information to the user depending on the value of `validate`.
-        msg = (
-            "current schema does not match stored schema"
-            if metadata is not None
-            else "no schema to check validity can be read from the source"
-        )
-        if validation == "forbid":
-            raise ValidationRequiredError(
-                f"Cannot read parquet file from '{source!r}' without validation: {msg}."
-            )
-        if validation == "warn":
-            warnings.warn(
-                f"Reading parquet file from '{source!r}' requires validation: {msg}."
-            )
-        return True
-
-    # ------------------------------------ PARQUET ----------------------------------- #
-
-    @classmethod
-    def write_parquet(
-        cls, df: DataFrame[Self], /, file: str | Path | IO[bytes], **kwargs: Any
-    ) -> None:
-        """Write a typed data frame with this schema to a parquet file.
-
-        This method automatically adds a serialization of this schema to the parquet
-        file as metadata. This metadata can be leveraged by :meth:`read_parquet` and
-        :meth:`scan_parquet` for more efficient reading, or by external tools.
-
-        Args:
-            df: The data frame to write to the parquet file.
-            file: The file path or writable file-like object to which to write the
-                parquet file. This should be a path to a directory if writing a
-                partitioned dataset.
-            kwargs: Additional keyword arguments passed directly to
-                :meth:`polars.write_parquet`. ``metadata`` may only be provided if it
-                is a dictionary.
-
-        Attention:
-            Be aware that this method suffers from the same limitations as
-            :meth:`serialize`.
-        """
-        metadata = kwargs.pop("metadata", {})
-        df.write_parquet(
-            file, metadata={**metadata, SCHEMA_METADATA_KEY: cls.serialize()}, **kwargs
-        )
-
-    @classmethod
-    def sink_parquet(
-        cls,
-        lf: LazyFrame[Self],
-        /,
-        file: str | Path | IO[bytes] | PartitioningScheme,
-        **kwargs: Any,
-    ) -> None:
-        """Stream a typed lazy frame with this schema to a parquet file.
-
-        This method automatically adds a serialization of this schema to the parquet
-        file as metadata. This metadata can be leveraged by :meth:`read_parquet` and
-        :meth:`scan_parquet` for more efficient reading, or by external tools.
-
-        Args:
-            lf: The lazy frame to write to the parquet file.
-            file: The file path, writable file-like object, or partitioning scheme to
-                which to write the parquet file.
-            kwargs: Additional keyword arguments passed directly to
-                :meth:`polars.write_parquet`. ``metadata`` may only be provided if it
-                is a dictionary.
-
-        Attention:
-            Be aware that this method suffers from the same limitations as
-            :meth:`serialize`.
-        """
-        metadata = kwargs.pop("metadata", {})
-        lf.sink_parquet(
-            file, metadata={**metadata, SCHEMA_METADATA_KEY: cls.serialize()}, **kwargs
-        )
-
-    @classmethod
-    def read_parquet(
-        cls,
-        source: FileSource,
-        *,
-        validation: Validation = "warn",
-        **kwargs: Any,
-    ) -> DataFrame[Self]:
-        """Read a parquet file into a typed data frame with this schema.
-
-        Compared to :meth:`polars.read_parquet`, this method checks the parquet file's
-        metadata and runs validation if necessary to ensure that the data matches this
-        schema.
-
-        Args:
-            source: Path, directory, or file-like object from which to read the data.
-            validate: The strategy for running validation when reading the data:
-
-                - If set to ``"auto"``, this method tries to read the parquet file's
-                  metadata. If it matches this schema, the data frame is read without
-                  validation. If the stored schema mismatches this schema or no schema
-                  information can be found in the metadata, this method automatically
-                  runs :meth:`validate` with ``cast=True``. However, it prints a
-                  warning that the read introduces additional overhead.
-                - If ``True``, the method behaves similarly to ``"auto"``. However, the
-                  user acknowledges that the read might run validation, and no warning
-                  will be emitted.
-                - If ``False``, validation is never run automatically and an error is
-                  raised if the parquet file does not store schema information or the
-                  stored schema mismatches this schema.
-
-            kwargs: Additional keyword arguments passed directly to
-                :meth:`polars.read_parquet`.
-
-        Returns:
-            The data frame with this schema.
-
-        Raises:
-            ValidationRequiredError: If no schema information can be read from the
-                source and ``validate`` is set to ``False``.
-
-        Attention:
-            Be aware that this method suffers from the same limitations as
-            :meth:`serialize`.
-        """
-        if not cls._requires_validation_for_reading_parquet(source, validation):
-            return pl.read_parquet(source, **kwargs)  # type: ignore
-        return cls.validate(pl.read_parquet(source, **kwargs), cast=True)
-
-    @classmethod
-    def scan_parquet(
-        cls,
-        source: FileSource,
-        *,
-        validation: Validation = "warn",
-        **kwargs: Any,
-    ) -> LazyFrame[Self]:
-        """Lazily read a parquet file into a typed data frame with this schema.
-
-        Compared to :meth:`polars.scan_parquet`, this method checks the parquet file's
-        metadata and runs validation if necessary to ensure that the data matches this
-        schema.
-
-        Args:
-            source: Path, directory, or file-like object from which to read the data.
-            validate: The strategy for running validation when reading the data:
-
-                - If set to ``"auto"``, this method tries to read the parquet file's
-                  metadata. If it matches this schema, the data frame is read without
-                  validation. If the stored schema mismatches this schema or no schema
-                  information can be found in the metadata, this method automatically
-                  runs :meth:`validate` with ``cast=True``. However, it prints a
-                  warning that the read introduces additional overhead.
-                - If ``True``, the method behaves similarly to ``"auto"``. However, the
-                  user acknowledges that the read might run validation, and no warning
-                  will be emitted.
-                - If ``False``, validation is never run automatically and an error is
-                  raised if the parquet file does not store schema information or the
-                  stored schema mismatches this schema.
-
-            kwargs: Additional keyword arguments passed directly to
-                :meth:`polars.scan_parquet`.
-
-        Returns:
-            The data frame with this schema.
-
-        Raises:
-            ValidationRequiredError: If no schema information can be read from the
-                source and ``validate`` is set to ``False``.
-
-        Note:
-            Due to current limitations in dataframely, this method actually reads the
-            parquet file into memory if ``validate`` is ``"auto"`` or ``True`` and
-            validation is required.
-
-        Attention:
-            Be aware that this method suffers from the same limitations as
-            :meth:`serialize`.
-        """
-        if not cls._requires_validation_for_reading_parquet(source, validation):
-            return pl.scan_parquet(source, **kwargs)  # type: ignore
-        return cls.validate(pl.read_parquet(source, **kwargs), cast=True).lazy()
-
-    @classmethod
-    def _requires_validation_for_reading_parquet(
-        cls, source: FileSource, validation: Validation
-    ) -> bool:
-        if validation == "skip":
-            return False
-
-        # First, we check whether the source provides the dataframely schema. If it
-        # does, we check whether it matches this schema. If it does, we assume that the
-        # data adheres to the schema and we do not need to run validation.
-        metadata = (
             pl.read_parquet_metadata(source).get(SCHEMA_METADATA_KEY)
             if not isinstance(source, list)
             else None
