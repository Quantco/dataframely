# Copyright (c) QuantCo 2025-2025
# SPDX-License-Identifier: BSD-3-Clause

from __future__ import annotations

import json
import warnings
from abc import ABC
from collections.abc import Iterable, Mapping, Sequence
from pathlib import Path
from typing import IO, Any, Literal, Self, overload

import polars as pl
import polars.exceptions as plexc
import polars.selectors as cs
from polars._typing import FileSource, PartitioningScheme

from ._base_schema import BaseSchema
from ._compat import pa, sa
from ._rule import Rule, rule_from_dict, with_evaluation_rules
<<<<<<< HEAD
from ._serialization import (
    SERIALIZATION_FORMAT_VERSION,
    SchemaJSONDecoder,
    SchemaJSONEncoder,
    serialization_versions,
)
=======
from ._serialization import SchemaJSONDecoder, SchemaJSONEncoder
>>>>>>> f3cb607c
from ._typing import DataFrame, LazyFrame, Validation
from ._validation import DtypeCasting, validate_columns, validate_dtypes
from .columns import Column, column_from_dict
from .config import Config
from .exc import RuleValidationError, ValidationError, ValidationRequiredError
from .failure import FailureInfo
from .random import Generator

_ORIGINAL_NULL_SUFFIX = "__orig_null__"
_METADATA_KEY = "dataframely_schema"

# ------------------------------------------------------------------------------------ #
#                                   SCHEMA DEFINITION                                  #
# ------------------------------------------------------------------------------------ #


class Schema(BaseSchema, ABC):
    """Base class for all custom data frame schema definitions.

    A custom schema should only define its columns via simple assignment:

    .. code-block:: python

        class MySchema(Schema):
            a = dataframely.Int64()
            b = dataframely.String()

    All definitions using non-datatype classes are ignored.

    Schemas can also be nested (arbitrarily deeply): in this case, the columns defined
    in the subclass are simply appended to the columns in the superclass(es).
    """

    # ----------------------------------- CREATION ----------------------------------- #

    @classmethod
    @overload
    def create_empty(cls, *, lazy: Literal[False] = False) -> DataFrame[Self]: ...

    @classmethod
    @overload
    def create_empty(cls, *, lazy: Literal[True]) -> LazyFrame[Self]: ...

    @classmethod
    @overload
    def create_empty(cls, *, lazy: bool) -> DataFrame[Self] | LazyFrame[Self]: ...

    @classmethod
    def create_empty(cls, *, lazy: bool = False) -> DataFrame[Self] | LazyFrame[Self]:
        """Create an empty data or lazy frame from this schema.

        Args:
            lazy: Whether to create a lazy data frame. If ``True``, returns a lazy frame
                with this Schema. Otherwise, returns an eager frame.

        Returns:
            An instance of :class:`polars.DataFrame` or :class:`polars.LazyFrame` with
            this schema's defined columns and their data types.
        """
        df = pl.DataFrame(
            schema={name: col.dtype for name, col in cls.columns().items()},
        )
        if lazy:
            return cls.cast(df.lazy())
        return cls.cast(df)

    @classmethod
    @overload
    def create_empty_if_none(
        cls,
        df: DataFrame[Self] | None,
        *,
        lazy: Literal[False] = False,
    ) -> DataFrame[Self]: ...

    @classmethod
    @overload
    def create_empty_if_none(
        cls,
        df: LazyFrame[Self] | None,
        *,
        lazy: Literal[True],
    ) -> LazyFrame[Self]: ...

    @classmethod
    @overload
    def create_empty_if_none(
        cls,
        df: DataFrame[Self] | LazyFrame[Self] | None,
        *,
        lazy: bool,
    ) -> DataFrame[Self] | LazyFrame[Self]: ...

    @classmethod
    def create_empty_if_none(
        cls,
        df: DataFrame[Self] | LazyFrame[Self] | None,
        *,
        lazy: bool = False,
    ) -> DataFrame[Self] | LazyFrame[Self]:
        """Impute ``None`` input with an empty, schema-compliant lazy or eager data
        frame or return the input as lazy or eager frame.

        Args:
            df: The data frame to check for ``None``. If it is not ``None``, it is
                returned as lazy or eager frame. Otherwise, a schema-compliant data
                or lazy frame with no rows is returned.
            lazy: Whether to return a lazy data frame. If ``True``, returns a lazy frame
                with this Schema. Otherwise, returns an eager frame.

        Returns:
            The given data frame ``df`` as lazy or eager frame, if it is not ``None``.
            An instance of :class:`polars.DataFrame` or :class:`polars.LazyFrame` with
            this schema's defined columns and their data types, but no rows, otherwise.
        """
        if df is not None:
            return df.lazy() if lazy else df.lazy().collect()

        return cls.create_empty(lazy=lazy)

    # ----------------------------------- SAMPLING ----------------------------------- #

    @classmethod
    def sample(
        cls,
        num_rows: int | None = None,
        *,
        overrides: (
            Mapping[str, Iterable[Any]] | Sequence[Mapping[str, Any]] | None
        ) = None,
        generator: Generator | None = None,
    ) -> DataFrame[Self]:
        """Create a random data frame with a predefined number of rows.

        Generally, **this method should only be used for testing**. Also, if you want
        to generate _realistic_ test data, it is inevitable to implement your custom
        sampling logic (by making use of the :class:`Generator` class).

        In order to allow for sampling random data frames in the presence of custom
        rules and primary key constraints, this method performs *fuzzy sampling*: it
        samples in a loop until it finds a data frame of length ``num_rows`` which
        adhere to the schema. The maximum number of sampling rounds is configured via
        ``max_sampling_iterations`` in the :class:`Config` class. By fixing this setting
        to 1, it is only possible to reliably sample from schemas without custom rules
        and without primary key constraints.

        Args:
            num_rows: The (optional) number of rows to sample for creating the random
                data frame. Must be provided (only) if no ``overrides`` are provided. If
                this is ``None``, the number of rows in the data frame is determined by
                the length of the values in ``overrides``.
            overrides: Fixed values for a subset of the columns of the sampled data
                frame. Just like when initializing a :mod:`polars.DataFrame`, overrides
                may either be provided as "column-" or "row-layout", i.e. via a mapping
                or a list of mappings, respectively. The number of rows in the result
                data frame is equal to the length of the values in ``overrides``. If both
                ``overrides`` and ``num_rows`` are provided, the length of the values in
                ``overrides`` must be equal to ``num_rows``. The order of the items is
                guaranteed to match the ordering in the returned data frame. When providing
                values for a column, no sampling is performed for that column.
            generator: The (seeded) generator to use for sampling data. If ``None``, a
                generator with random seed is automatically created.

        Returns:
            A data frame valid under the current schema with a number of rows that matches
            the length of the values in ``overrides`` or ``num_rows``.

        Raises:
            ValueError: If ``num_rows`` is not equal to the length of the values in
                ``overrides``.
            ValueError: If no valid data frame can be found in the configured maximum
                number of iterations.

        Attention:
            Be aware that, due to sampling in a loop, the runtime of this method can be
            significant for complex schemas. Consider passing a seeded generator and
            evaluate whether the runtime impact in the tests is bearable. Alternatively,
            it can be beneficial to provide custom column overrides for columns
            associated with complex validation rules.
        """
        g = generator or Generator()

        # Precondition: valid overrides. We put them into a data frame to remember which
        # values have been used in the algorithm below.
        if overrides:
            override_keys = (
                set(overrides) if isinstance(overrides, Mapping) else set(overrides[0])
            )
            column_names = set(cls.column_names())
            if not override_keys.issubset(column_names):
                raise ValueError(
                    f"Values are provided for columns {override_keys - column_names} "
                    "which are not in the schema."
                )

            values = pl.DataFrame(
                overrides,
                schema={
                    name: col.dtype
                    for name, col in cls.columns().items()
                    if name in override_keys
                },
                orient="col" if isinstance(overrides, Mapping) else "row",
            )
            if num_rows is not None and num_rows != values.height:
                raise ValueError(
                    "`num_rows` is different from the length of the provided overrides."
                )
            num_rows = values.height
        else:
            # In case that neither `num_rows` nor `overrides` are provided, fall back to `1`
            if num_rows is None:
                num_rows = 1

            # NOTE: Code becomes rather ugly when allowing `values` to be `None`. Hence,
            #  we're using an empty data frame here and branch on the height of the data
            #  frame.
            values = pl.DataFrame()

        # Prepare expressions for columns that need to be preprocessed during sampling
        # iterations.
        sampling_overrides = cls._sampling_overrides()
        if superfluous_overrides := sampling_overrides.keys() - cls.columns():
            raise ValueError(
                "The schema defines `_sampling_overrides` for columns that are not in the "
                f"schema: {superfluous_overrides}."
            )

        override_expressions = [
            # Cast needed as column pre-processing might change the data types of a column
            expr.cast(cls.columns()[col].dtype).alias(col)
            for col, expr in sampling_overrides.items()
            # Only pre-process columns that are in the schema and were not provided
            # through `overrides`.
            if col not in values.columns
        ]

        # During sampling, we need to potentially sample many times if the schema has
        # (complex) rules.
        #
        # At the same time, we need to ensure that the overrides provided by the user
        # keep their order. To this end, we add a row index to the `values` data frame
        # and re-order the result accordingly.
        #
        # NOTE: One option to potentially run fewer loops would be to sample more than
        #  `n` elements. However, we cannot simply slice the result as that could
        #  potentially violate group rules. Hence, we're bound to calling `filter` on
        #  dataframes with length `n`.
        values = values.with_row_index(name="__row_index__")

        result, used_values, remaining_values = cls._sample_filter(
            num_rows,
            g,
            previous_result=cls.create_empty(),
            used_values=values.slice(0, 0),
            remaining_values=values,
            override_expressions=override_expressions,
        )

        sampling_rounds = 1
        while len(result) != num_rows:
            if sampling_rounds >= Config.options["max_sampling_iterations"]:
                raise ValueError(
                    f"Sampling exceeded {Config.options['max_sampling_iterations']} "
                    "iterations. Consider increasing the maximum number of sampling "
                    "iterations via `dy.Config` or implement your custom sampling "
                    "logic. Alternatively, passing predefined value to `overrides` "
                    "or implementing `_sampling_overrides` for your schema can also "
                    "help the sampling procedure find a valid data frame."
                )
            result, used_values, remaining_values = cls._sample_filter(
                num_rows - len(result),
                g,
                previous_result=result,
                used_values=used_values,
                remaining_values=remaining_values,
                override_expressions=override_expressions,
            )
            sampling_rounds += 1

        if len(used_values) > 0:
            # If we used any values, we want to re-order the result to adhere to the
            # input ordering
            result = (
                pl.concat(
                    [result, used_values.select("__row_index__")], how="horizontal"
                )
                .sort(by="__row_index__")
                .drop("__row_index__")
            )

        # NOTE: There's no need for an additional `validate` or `cast` here since this
        #  is just a re-ordered version of a data frame that was returned from `filter`.
        #  Row order does not affect the validity of a data frame.
        return result  # type: ignore

    @classmethod
    def _sample_filter(
        cls,
        num_rows: int,
        generator: Generator,
        previous_result: pl.DataFrame,
        used_values: pl.DataFrame,
        remaining_values: pl.DataFrame,
        override_expressions: list[pl.Expr],
    ) -> tuple[pl.DataFrame, pl.DataFrame, pl.DataFrame]:
        """Private method to sample a data frame with the schema including subsequent
        filtering.

        Returns:
            The filtered data frame, the used values, and the remaining values.
        """
        sampled = pl.DataFrame(
            {
                name: (
                    col.sample(generator, num_rows)
                    if name not in remaining_values.columns
                    else remaining_values.get_column(name)
                )
                for name, col in cls.columns().items()
            }
        )

        combined_dataframe = pl.concat([previous_result, sampled])
        # Pre-process columns before filtering.
        combined_dataframe = combined_dataframe.with_columns(override_expressions)

        # NOTE: We already know that all columns have the correct dtype
        rules = cls._validation_rules()
        filtered, evaluated = cls._filter_raw(combined_dataframe, rules, cast=False)

        if evaluated is None:
            # When `evaluated` is None, there are no rules and we surely included all
            # items from `remaining_values`
            return filtered, remaining_values, remaining_values.slice(0, 0)

        concat_values = pl.concat([used_values, remaining_values])

        if concat_values.height == 0:
            # If we didn't provide any values, we can simply return empty data frames
            # with the right schema for used and remaining values
            return filtered, concat_values, concat_values

        # NOTE: We can filter `concat_values` using the bitmask from the above filter
        #  operation as the ordering of the custom values is guaranteed to be the
        #  same: `previous_result` and `used_values` contain the same values. Similarly,
        #  `sampled` and `remaining_values` have the same values.
        return (
            filtered,
            concat_values.filter(evaluated.get_column("__final_valid__")),
            concat_values.filter(~evaluated.get_column("__final_valid__")),
        )

    @classmethod
    def _sampling_overrides(cls) -> dict[str, pl.Expr]:
        """Generate expressions to pre-process columns during sampling.

        This method can be overwritten in schemas with complex rules to
        enable sampling data frames in a reasonable number of iterations.

        The provided expressions are applied during sampling after data was generated and
        before it is filtered. In a sampling iteration, only expressions for columns
        that are not defined in the `overrides` argument of that operation are
        pre-processed.

        Returns:
            A dict with entries `column_name: expression`.
        """
        # Do not pre-process any columns by default.
        return {}

    # ---------------------------------- VALIDATION ---------------------------------- #

    @classmethod
    def validate(
        cls, df: pl.DataFrame | pl.LazyFrame, /, *, cast: bool = False
    ) -> DataFrame[Self]:
        """Validate that a data frame satisfies the schema.

        Args:
            df: The data frame to validate.
            cast: Whether columns with a wrong data type in the input data frame are
                cast to the schema's defined data type if possible.

        Returns:
            The (collected) input data frame, wrapped in a generic version of the
            input's data frame type to reflect schema adherence.

        Raises:
            ValidationError: If the input data frame does not satisfy the schema
                definition.

        Note:
            This method _always_ collects the input data frame in order to raise
            potential validation errors.
        """
        # We can dispatch to the `filter` method and raise an error if any row cannot
        # be validated
        df_valid, failures = cls.filter(df, cast=cast)
        if len(failures) > 0:
            raise RuleValidationError(failures.counts())
        return df_valid

    @classmethod
    def is_valid(
        cls, df: pl.DataFrame | pl.LazyFrame, /, *, cast: bool = False
    ) -> bool:
        """Utility method to check whether :meth:`validate` raises an exception.

        Args:
            df: The data frame to check for validity.
            allow_extra_columns: Whether to allow the data frame to contain columns
                that are not defined in the schema.
            cast: Whether columns with a wrong data type in the input data frame are
                cast to the schema's defined data type before running validation. If set
                to ``False``, a wrong data type will result in a return value of
                ``False``.

        Returns:
            Whether the provided dataframe can be validated with this schema.
        """
        try:
            cls.validate(df, cast=cast)
            return True
        except (ValidationError, plexc.InvalidOperationError):
            return False
        except Exception as e:  # pragma: no cover
            raise e

    @classmethod
    def _validate_schema(
        cls,
        lf: pl.LazyFrame,
        *,
        casting: DtypeCasting,
    ) -> pl.LazyFrame:
        schema = lf.collect_schema()
        lf = validate_columns(lf, actual=schema.keys(), expected=cls.column_names())

        if casting == "lenient":
            # Keep around original nullability info to use this information to evaluate
            # whether casting succeeded.
            # NOTE: This code path is only executed from the `filter` method.
            lf = lf.with_columns(
                pl.col(cls.column_names()).is_null().name.suffix(_ORIGINAL_NULL_SUFFIX)
            )

        lf = validate_dtypes(lf, actual=schema, expected=cls.columns(), casting=casting)
        return lf

    # ----------------------------------- FILTERING ---------------------------------- #

    @classmethod
    def filter(
        cls, df: pl.DataFrame | pl.LazyFrame, /, *, cast: bool = False
    ) -> tuple[DataFrame[Self], FailureInfo]:
        """Filter the data frame by the rules of this schema.

        This method can be thought of as a "soft alternative" to :meth:`validate`.
        While :meth:`validate` raises an exception when a row does not adhere to the
        rules defined in the schema, this method simply filters out these rows and
        succeeds.

        Args:
            df: The data frame to filter for valid rows. The data frame is collected
                within this method, regardless of whether a :class:`~polars.DataFrame`
                or :class:`~polars.LazyFrame` is passed.
            cast: Whether columns with a wrong data type in the input data frame are
                cast to the schema's defined data type if possible. Rows for which the
                cast fails for any column are filtered out.

        Returns:
            A tuple of the validated rows in the input data frame (potentially
            empty) and a simple dataclass carrying information about the rows of the
            data frame which could not be validated successfully.

        Raises:
            ValidationError: If the columns of the input data frame are invalid. This
                happens only if the data frame misses a column defined in the schema or
                a column has an invalid dtype while ``cast`` is set to ``False``.

        Note:
            This method preserves the ordering of the input data frame.
        """
        rules = cls._validation_rules()
        df_filtered, df_evaluated = cls._filter_raw(df, rules, cast)
        if df_evaluated is not None:
            failure_lf = (
                df_evaluated.lazy()
                .filter(~pl.col("__final_valid__"))
                .drop("__final_valid__")
            )
            return (
                df_filtered,
                FailureInfo(lf=failure_lf, rule_columns=list(rules.keys()), schema=cls),
            )
        return df_filtered, FailureInfo(lf=pl.LazyFrame(), rule_columns=[], schema=cls)

    @classmethod
    def _filter_raw(
        cls, df: pl.DataFrame | pl.LazyFrame, rules: dict[str, Rule], cast: bool
    ) -> tuple[DataFrame[Self], pl.DataFrame | None]:
        # First, we check for the schema of the data frame
        lf = cls._validate_schema(df.lazy(), casting=("lenient" if cast else "none"))

        # Then, we filter the data frame
        if cast:
            # Add rules for dtype casting. We can simply check whether the nullability property
            # of any column value changed due to lenient dtype casting (whenever casting fails,
            # the value is set to `null` while previous `null` values are simply kept). To this
            # end, `_validate_schema` kept around the original columns.
            dtype_rules = {
                f"{col}|dtype": Rule(
                    pl.col(col).is_null() == pl.col(f"{col}{_ORIGINAL_NULL_SUFFIX}")
                )
                for col in cls.column_names()
            }
            rules.update(dtype_rules)

        if len(rules) > 0:
            lf_with_eval = with_evaluation_rules(lf, rules)
            if cast:
                # If we cast dtypes, we need to take care of two things:
                # - There's still a bunch of columns showing the original nullability in the
                #   data frame. We simply remove these columns again.
                # - Rules other than the "dtype rule" might not be reliable if type casting
                #   failed, i.e. if the "dtype rule" evaluated to `False`. For this reason,
                #   we set all other rule evaluations to `null` in the case of dtype casting
                #   failure.
                non_dtype_rule_names = [
                    rule for rule in rules if not rule.endswith("|dtype")
                ]
                all_dtype_casts_valid = pl.all_horizontal(pl.col(r"^.*\|dtype$"))
                lf_with_eval = lf_with_eval.drop(
                    cs.matches(f"{_ORIGINAL_NULL_SUFFIX}$")
                ).with_columns(
                    pl.when(all_dtype_casts_valid)
                    .then(pl.col(non_dtype_rule_names))
                    .otherwise(pl.lit(None, dtype=pl.Boolean))
                )

            # At this point, `lf_with_eval` contains the following:
            # - All relevant columns of the original data frame, potentially with cast dtypes
            # - One boolean column for each rule in `rules`
            rule_columns = rules.keys()
            df_evaluated = lf_with_eval.with_columns(
                __final_valid__=pl.all_horizontal(pl.col(rule_columns).fill_null(True))
            ).collect()

            # For the output, partition `lf_evaluated` into the returned data frame `lf`
            # and the invalid data frame
            lf = (
                df_evaluated.lazy()
                .filter(pl.col("__final_valid__"))
                .drop("__final_valid__", *rule_columns)
            )
        else:
            df_evaluated = None

        return (
            lf.collect(),  # type: ignore
            df_evaluated,
        )

    # ------------------------------------ CASTING ----------------------------------- #

    @overload
    @classmethod
    def cast(cls, df: pl.DataFrame, /) -> DataFrame[Self]: ...  # pragma: no cover

    @overload
    @classmethod
    def cast(cls, df: pl.LazyFrame, /) -> LazyFrame[Self]: ...  # pragma: no cover

    @classmethod
    def cast(
        cls, df: pl.DataFrame | pl.LazyFrame, /
    ) -> DataFrame[Self] | LazyFrame[Self]:
        """Cast a data frame to match the schema.

        This method removes superfluous columns and casts all schema columns to the
        correct dtypes. However, it does **not** introspect the data frame contents.

        Hence, this method should be used with care and :meth:`validate` should
        generally be preferred. It is advised to *only* use this method if ``df`` is
        surely known to adhere to the schema.

        Returns:
            The input data frame, wrapped in a generic version of the input's data
            frame type to reflect schema adherence.

        Note:
            If you only require a generic data frame for the type checker, consider
            using :meth:`typing.cast` instead of this method.

        Attention:
            For lazy frames, casting is not performed eagerly. This prevents collecting
            the lazy frame's schema but also means that a call to :meth:`collect`
            further down the line might fail because of the cast and/or missing columns.
        """
        lf = df.lazy().select(
            pl.col(name).cast(col.dtype) for name, col in cls.columns().items()
        )
        if isinstance(df, pl.DataFrame):
            return lf.collect()  # type: ignore
        return lf  # type: ignore

    # --------------------------------- SERIALIZATION -------------------------------- #

    @classmethod
    def serialize(cls) -> str:
        """Serialize this schema to a JSON string.

        Returns:
            The serialized schema.

        Note:
            Serialization within dataframely itself will remain backwards-compatible
            at least within a major version. Until further notice, it will also be
            backwards-compatible across major versions.

        Attention:
            Serialization of :mod:`polars` expressions is not guaranteed to be stable
            across versions of polars. This affects schemas that define custom rules
            or columns with custom checks: a schema serialized with one version of
            polars may not be deserializable with another version of polars.

        Attention:
            This functionality is considered unstable. It may be changed at any time
            without it being considered a breaking change.

        Raises:
            TypeError: If any column contains metadata that is not JSON-serializable.
            ValueError: If any column is not a "native" dataframely column type but
                a custom subclass.
        """
        result = {"versions": serialization_versions(), **cls._as_dict()}
        return json.dumps(result, cls=SchemaJSONEncoder)

    @classmethod
    def _as_dict(cls) -> dict[str, Any]:
        """Return a dictionary representation of this schema.

        This method should only be used internally for the purpose of serializing
        objects referencing schemas.
        """
        return {
            "name": cls.__name__,
            "columns": {
                name: col.as_dict(pl.col(name)) for name, col in cls.columns().items()
            },
            "rules": {
                name: rule.as_dict()
                for name, rule in cls._schema_validation_rules().items()
            },
        }

    # ------------------------------------ PARQUET ----------------------------------- #

    @classmethod
    def write_parquet(
        cls, df: DataFrame[Self], /, file: str | Path | IO[bytes], **kwargs: Any
    ) -> None:
        """Write a typed data frame with this schema to a parquet file.

        This method automatically adds a serialization of this schema to the parquet
        file as metadata. This metadata can be leveraged by :meth:`read_parquet` and
        :meth:`scan_parquet` for more efficient reading, or by external tools.

        Args:
            df: The data frame to write to the parquet file.
            file: The file path or writable file-like object to which to write the
                parquet file. This should be a path to a directory if writing a
                partitioned dataset.
            kwargs: Additional keyword arguments passed directly to
                :meth:`polars.write_parquet`. ``metadata`` may only be provided if it
                is a dictionary.

        Attention:
            Be aware that this method suffers from the same limitations as
            :meth:`serialize`.
        """
        metadata = kwargs.pop("metadata", {})
        df.write_parquet(
            file, metadata={**metadata, _METADATA_KEY: cls.serialize()}, **kwargs
        )

    @classmethod
    def sink_parquet(
        cls,
        lf: LazyFrame[Self],
        /,
        file: str | Path | IO[bytes] | PartitioningScheme,
        **kwargs: Any,
    ) -> None:
        """Stream a typed lazy frame with this schema to a parquet file.

        This method automatically adds a serialization of this schema to the parquet
        file as metadata. This metadata can be leveraged by :meth:`read_parquet` and
        :meth:`scan_parquet` for more efficient reading, or by external tools.

        Args:
            lf: The lazy frame to write to the parquet file.
            file: The file path, writable file-like object, or partitioning scheme to
                which to write the parquet file.
            kwargs: Additional keyword arguments passed directly to
                :meth:`polars.write_parquet`. ``metadata`` may only be provided if it
                is a dictionary.

        Attention:
            Be aware that this method suffers from the same limitations as
            :meth:`serialize`.
        """
        metadata = kwargs.pop("metadata", {})
        lf.sink_parquet(
            file, metadata={**metadata, _METADATA_KEY: cls.serialize()}, **kwargs
        )

    @classmethod
    def read_parquet(
        cls,
        source: FileSource,
        *,
        validation: Validation = "warn",
        **kwargs: Any,
    ) -> DataFrame[Self]:
        """Read a parquet file into a typed data frame with this schema.

        Compared to :meth:`polars.read_parquet`, this method checks the parquet file's
        metadata and runs validation if necessary to ensure that the data matches this
        schema.

        Args:
            source: Path, directory, or file-like object from which to read the data.
            validation: The strategy for running validation when reading the data:

                - ``"allow"`: The method tries to read the parquet file's metadata. If
                  the stored schema matches this schema, the data frame is read without
                  validation. If the stored schema mismatches this schema or no schema
                  information can be found in the metadata, this method automatically
                  runs :meth:`validate` with ``cast=True``.
                - ``"warn"`: The method behaves similarly to ``"allow"``. However,
                  it prints a warning if validation is necessary.
                - ``"forbid"``: The method never runs validation automatically and only
                  returns if the schema stored in the parquet file's metadata matches
                  this schema.
                - ``"skip"``: The method never runs validation and simply reads the
                  parquet file, entrusting the user that the schema is valid. _Use this
                  option carefully and consider replacing it with
                  :meth:`polars.read_parquet` to convey the purpose better_.

            kwargs: Additional keyword arguments passed directly to
                :meth:`polars.read_parquet`.

        Returns:
            The data frame with this schema.

        Raises:
            ValidationRequiredError: If no schema information can be read from the
                source and ``validate`` is set to ``False``.

        Attention:
            Be aware that this method suffers from the same limitations as
            :meth:`serialize`.
        """
        if not cls._requires_validation_for_reading_parquet(source, validation):
            return pl.read_parquet(source, **kwargs)  # type: ignore
        return cls.validate(pl.read_parquet(source, **kwargs), cast=True)

    @classmethod
    def scan_parquet(
        cls,
        source: FileSource,
        *,
        validation: Validation = "warn",
        **kwargs: Any,
    ) -> LazyFrame[Self]:
        """Lazily read a parquet file into a typed data frame with this schema.

        Compared to :meth:`polars.scan_parquet`, this method checks the parquet file's
        metadata and runs validation if necessary to ensure that the data matches this
        schema.

        Args:
            source: Path, directory, or file-like object from which to read the data.
            validation: The strategy for running validation when reading the data:

                - ``"allow"`: The method tries to read the parquet file's metadata. If
                  the stored schema matches this schema, the data frame is read without
                  validation. If the stored schema mismatches this schema or no schema
                  information can be found in the metadata, this method automatically
                  runs :meth:`validate` with ``cast=True``.
                - ``"warn"`: The method behaves similarly to ``"allow"``. However,
                  it prints a warning if validation is necessary.
                - ``"forbid"``: The method never runs validation automatically and only
                  returns if the schema stored in the parquet file's metadata matches
                  this schema.
                - ``"skip"``: The method never runs validation and simply reads the
                  parquet file, entrusting the user that the schema is valid. _Use this
                  option carefully and consider replacing it with
                  :meth:`polars.read_parquet` to convey the purpose better_.

            kwargs: Additional keyword arguments passed directly to
                :meth:`polars.scan_parquet`.

        Returns:
            The data frame with this schema.

        Raises:
            ValidationRequiredError: If no schema information can be read from the
                source and ``validate`` is set to ``False``.

        Note:
            Due to current limitations in dataframely, this method actually reads the
            parquet file into memory if ``validate`` is ``"auto"`` or ``True`` and
            validation is required.

        Attention:
            Be aware that this method suffers from the same limitations as
            :meth:`serialize`.
        """
        if not cls._requires_validation_for_reading_parquet(source, validation):
            return pl.scan_parquet(source, **kwargs)  # type: ignore
        return cls.validate(pl.read_parquet(source, **kwargs), cast=True).lazy()

    @classmethod
    def _requires_validation_for_reading_parquet(
        cls, source: FileSource, validation: Validation
    ) -> bool:
        if validation == "skip":
            return False

        # First, we check whether the source provides the dataframely schema. If it
        # does, we check whether it matches this schema. If it does, we assume that the
        # data adheres to the schema and we do not need to run validation.
        metadata = (
            pl.read_parquet_metadata(source).get(_METADATA_KEY)
            if not isinstance(source, list)
            else None
        )
        if metadata is not None:
            serialized_schema = deserialize_schema(metadata)
            if cls.matches(serialized_schema):
                return False

        # Otherwise, we definitely need to run validation. However, we emit different
        # information to the user depending on the value of `validate`.
        msg = (
            "current schema does not match stored schema"
            if metadata is not None
            else "no schema to check validity can be read from the source"
        )
        if validation == "forbid":
            raise ValidationRequiredError(
                f"Cannot read parquet file from '{source!r}' without validation: {msg}."
            )
        if validation == "warn":
            warnings.warn(
                f"Reading parquet file from '{source!r}' requires validation: {msg}."
            )
        return True

    # ------------------------------------ PARQUET ----------------------------------- #

    @classmethod
    def write_parquet(
        cls, df: DataFrame[Self], /, file: str | Path | IO[bytes], **kwargs: Any
    ) -> None:
        """Write a typed data frame with this schema to a parquet file.

        This method automatically adds a serialization of this schema to the parquet
        file as metadata. This metadata can be leveraged by :meth:`read_parquet` and
        :meth:`scan_parquet` for more efficient reading, or by external tools.

        Args:
            df: The data frame to write to the parquet file.
            file: The file path or writable file-like object to which to write the
                parquet file. This should be a path to a directory if writing a
                partitioned dataset.
            kwargs: Additional keyword arguments passed directly to
                :meth:`polars.write_parquet`. ``metadata`` may only be provided if it
                is a dictionary.

        Attention:
            Be aware that this method suffers from the same limitations as
            :meth:`serialize`.
        """
        metadata = kwargs.pop("metadata", {})
        df.write_parquet(
            file, metadata={**metadata, _METADATA_KEY: cls.serialize()}, **kwargs
        )

    @classmethod
    def sink_parquet(
        cls,
        lf: LazyFrame[Self],
        /,
        file: str | Path | IO[bytes] | PartitioningScheme,
        **kwargs: Any,
    ) -> None:
        """Stream a typed lazy frame with this schema to a parquet file.

        This method automatically adds a serialization of this schema to the parquet
        file as metadata. This metadata can be leveraged by :meth:`read_parquet` and
        :meth:`scan_parquet` for more efficient reading, or by external tools.

        Args:
            lf: The lazy frame to write to the parquet file.
            file: The file path, writable file-like object, or partitioning scheme to
                which to write the parquet file.
            kwargs: Additional keyword arguments passed directly to
                :meth:`polars.write_parquet`. ``metadata`` may only be provided if it
                is a dictionary.

        Attention:
            Be aware that this method suffers from the same limitations as
            :meth:`serialize`.
        """
        metadata = kwargs.pop("metadata", {})
        lf.sink_parquet(
            file, metadata={**metadata, _METADATA_KEY: cls.serialize()}, **kwargs
        )

    @classmethod
    def read_parquet(
        cls,
        source: FileSource,
        *,
        validation: Validation = "warn",
        **kwargs: Any,
    ) -> DataFrame[Self]:
        """Read a parquet file into a typed data frame with this schema.

        Compared to :meth:`polars.read_parquet`, this method checks the parquet file's
        metadata and runs validation if necessary to ensure that the data matches this
        schema.

        Args:
            source: Path, directory, or file-like object from which to read the data.
            validation: The strategy for running validation when reading the data:

                - ``"allow"`: The method tries to read the parquet file's metadata. If
                  the stored schema matches this schema, the data frame is read without
                  validation. If the stored schema mismatches this schema or no schema
                  information can be found in the metadata, this method automatically
                  runs :meth:`validate` with ``cast=True``.
                - ``"warn"`: The method behaves similarly to ``"allow"``. However,
                  it prints a warning if validation is necessary.
                - ``"forbid"``: The method never runs validation automatically and only
                  returns if the schema stored in the parquet file's metadata matches
                  this schema.
                - ``"skip"``: The method never runs validation and simply reads the
                  parquet file, entrusting the user that the schema is valid. _Use this
                  option carefully and consider replacing it with
                  :meth:`polars.read_parquet` to convey the purpose better_.

            kwargs: Additional keyword arguments passed directly to
                :meth:`polars.read_parquet`.

        Returns:
            The data frame with this schema.

        Raises:
            ValidationRequiredError: If no schema information can be read from the
                source and ``validate`` is set to ``False``.

        Attention:
            Be aware that this method suffers from the same limitations as
            :meth:`serialize`.
        """
        if not cls._requires_validation_for_reading_parquet(source, validation):
            return pl.read_parquet(source, **kwargs)  # type: ignore
        return cls.validate(pl.read_parquet(source, **kwargs), cast=True)

    @classmethod
    def scan_parquet(
        cls,
        source: FileSource,
        *,
        validation: Validation = "warn",
        **kwargs: Any,
    ) -> LazyFrame[Self]:
        """Lazily read a parquet file into a typed data frame with this schema.

        Compared to :meth:`polars.scan_parquet`, this method checks the parquet file's
        metadata and runs validation if necessary to ensure that the data matches this
        schema.

        Args:
            source: Path, directory, or file-like object from which to read the data.
            validation: The strategy for running validation when reading the data:

                - ``"allow"`: The method tries to read the parquet file's metadata. If
                  the stored schema matches this schema, the data frame is read without
                  validation. If the stored schema mismatches this schema or no schema
                  information can be found in the metadata, this method automatically
                  runs :meth:`validate` with ``cast=True``.
                - ``"warn"`: The method behaves similarly to ``"allow"``. However,
                  it prints a warning if validation is necessary.
                - ``"forbid"``: The method never runs validation automatically and only
                  returns if the schema stored in the parquet file's metadata matches
                  this schema.
                - ``"skip"``: The method never runs validation and simply reads the
                  parquet file, entrusting the user that the schema is valid. _Use this
                  option carefully and consider replacing it with
                  :meth:`polars.read_parquet` to convey the purpose better_.

            kwargs: Additional keyword arguments passed directly to
                :meth:`polars.scan_parquet`.

        Returns:
            The data frame with this schema.

        Raises:
            ValidationRequiredError: If no schema information can be read from the
                source and ``validate`` is set to ``False``.

        Note:
            Due to current limitations in dataframely, this method actually reads the
            parquet file into memory if ``validate`` is ``"auto"`` or ``True`` and
            validation is required.

        Attention:
            Be aware that this method suffers from the same limitations as
            :meth:`serialize`.
        """
        if not cls._requires_validation_for_reading_parquet(source, validation):
            return pl.scan_parquet(source, **kwargs)  # type: ignore
        return cls.validate(pl.read_parquet(source, **kwargs), cast=True).lazy()

    @classmethod
    def _requires_validation_for_reading_parquet(
        cls, source: FileSource, validation: Validation
    ) -> bool:
        if validation == "skip":
            return False

        # First, we check whether the source provides the dataframely schema. If it
        # does, we check whether it matches this schema. If it does, we assume that the
        # data adheres to the schema and we do not need to run validation.
        metadata = (
            pl.read_parquet_metadata(source).get(_METADATA_KEY)
            if not isinstance(source, list)
            else None
        )
        if metadata is not None:
            serialized_schema = deserialize_schema(metadata)
            if cls.matches(serialized_schema):
                return False

        # Otherwise, we definitely need to run validation. However, we emit different
        # information to the user depending on the value of `validate`.
        msg = (
            "current schema does not match stored schema"
            if metadata is not None
            else "no schema to check validity can be read from the source"
        )
        if validation == "forbid":
            raise ValidationRequiredError(
                f"Cannot read parquet file from '{source!r}' without validation: {msg}."
            )
        if validation == "warn":
            warnings.warn(
                f"Reading parquet file from '{source!r}' requires validation: {msg}."
            )
        return True

    # ----------------------------- THIRD-PARTY PACKAGES ----------------------------- #

    @classmethod
    def polars_schema(cls) -> pl.Schema:
        """Obtain the polars schema for this schema.

        Returns:
            A :mod:`polars` schema that mirrors the schema defined by this class.
        """
        return pl.Schema({name: col.dtype for name, col in cls.columns().items()})

    @classmethod
    def sql_schema(cls, dialect: sa.Dialect) -> list[sa.Column]:
        """Obtain the SQL schema for a particular dialect for this schema.

        Args:
            dialect: The dialect for which to obtain the SQL schema. Note that column
                datatypes may differ across dialects.

        Returns:
            A list of :mod:`sqlalchemy` columns that can be used to create a table
            with the schema as defined by this class.
        """
        return [
            col.sqlalchemy_column(name, dialect) for name, col in cls.columns().items()
        ]

    @classmethod
    def pyarrow_schema(cls) -> pa.Schema:
        """Obtain the pyarrow schema for this schema.

        Returns:
            A :mod:`pyarrow` schema that mirrors the schema defined by this class.
        """
        return pa.schema(
            [col.pyarrow_field(name) for name, col in cls.columns().items()]
        )

    # ----------------------------------- EQUALITY ----------------------------------- #

    @classmethod
    def matches(cls, other: type[Schema]) -> bool:
        """Check whether this schema semantically matches another schema.

        This method checks whether the schemas have the same columns (with the same
        data types and constraints) as well as the same rules.

        Args:
            other: The schema to compare with.

        Returns:
            Whether the schemas are semantically equal.
        """

        def _columns_match(lhs: dict[str, Column], rhs: dict[str, Column]) -> bool:
            if lhs.keys() != rhs.keys():
                return False
            return all(lhs[name].matches(rhs[name], pl.col(name)) for name in lhs)

        def _rules_match(lhs: dict[str, Rule], rhs: dict[str, Rule]) -> bool:
            if lhs.keys() != rhs.keys():
                return False
            return all(lhs[name].matches(rhs[name]) for name in lhs)

        return _columns_match(cls.columns(), other.columns()) and _rules_match(
            cls._schema_validation_rules(), other._schema_validation_rules()
        )


def deserialize_schema(data: str) -> type[Schema]:
    """Deserialize a schema from a JSON string.

    This method allows to dynamically load a schema from its serialization, without
    having to know the schema to load in advance.

    Args:
        data: The JSON string created via :meth:`Schema.serialize`.

    Returns:
        The schema loaded from the JSON data.

    Raises:
        ValueError: If the schema format version is not supported.

    Attention:
        This functionality is considered unstable. It may be changed at any time
        without it being considered a breaking change.

    See also:
        :meth:`Schema.serialize` for additional information on serialization.
    """
    decoded = json.loads(data, cls=SchemaJSONDecoder)
    if (format := decoded["versions"]["format"]) != SERIALIZATION_FORMAT_VERSION:
        raise ValueError(f"Unsupported schema format version: {format}")
    return _schema_from_dict(decoded)


def _schema_from_dict(data: dict[str, Any]) -> type[Schema]:
    """Create a schema from a dictionary representation.

    This function should only be used internally for the purpose of deserializing
    objects referencing schemas.
    """
    return type(
        f"{data['name']}_dynamic",
        (Schema,),
        {
            **{name: column_from_dict(col) for name, col in data["columns"].items()},
            **{name: rule_from_dict(rule) for name, rule in data["rules"].items()},
        },
    )<|MERGE_RESOLUTION|>--- conflicted
+++ resolved
@@ -18,16 +18,12 @@
 from ._base_schema import BaseSchema
 from ._compat import pa, sa
 from ._rule import Rule, rule_from_dict, with_evaluation_rules
-<<<<<<< HEAD
 from ._serialization import (
     SERIALIZATION_FORMAT_VERSION,
     SchemaJSONDecoder,
     SchemaJSONEncoder,
     serialization_versions,
 )
-=======
-from ._serialization import SchemaJSONDecoder, SchemaJSONEncoder
->>>>>>> f3cb607c
 from ._typing import DataFrame, LazyFrame, Validation
 from ._validation import DtypeCasting, validate_columns, validate_dtypes
 from .columns import Column, column_from_dict
