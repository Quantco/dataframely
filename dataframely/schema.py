--- conflicted
+++ resolved
@@ -539,12 +539,6 @@
 
         Args:
             df: The data frame to check for validity.
-<<<<<<< HEAD
-=======
-
-            allow_extra_columns: Whether to allow the data frame to contain columns
-                that are not defined in the schema.
->>>>>>> dceef96d
             cast: Whether columns with a wrong data type in the input data frame are
                 cast to the schema's defined data type before running validation. If set
                 to ``False``, a wrong data type will result in a return value of
