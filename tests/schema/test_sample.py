--- conflicted
+++ resolved
@@ -214,7 +214,23 @@
         SchemaWithIrrelevantColumnPreProcessing.sample(100)
 
 
-<<<<<<< HEAD
+def test_sample_with_inconsistent_overrides_keys_raises() -> None:
+    with pytest.raises(
+        ValueError,
+        match=(
+            r"The `overrides` entries at the following indices do not provide "
+            r"the same keys as the first entry: \[1, 2\]."
+        ),
+    ):
+        MySimpleSchema.sample(
+            overrides=[
+                {"a": 1, "b": "one"},
+                {"a": 2},
+                {"b": 2},
+            ]
+        )
+
+
 @pytest.mark.parametrize(
     "overrides,expected_violations",
     [
@@ -232,21 +248,4 @@
             r"rules of the schema. Rule violation counts:  " + expected_violations
         ),
     ):
-        MyAdvancedSchema.sample(overrides=overrides)
-=======
-def test_sample_with_inconsistent_overrides_keys_raises() -> None:
-    with pytest.raises(
-        ValueError,
-        match=(
-            r"The `overrides` entries at the following indices do not provide "
-            r"the same keys as the first entry: \[1, 2\]."
-        ),
-    ):
-        MySimpleSchema.sample(
-            overrides=[
-                {"a": 1, "b": "one"},
-                {"a": 2},
-                {"b": 2},
-            ]
-        )
->>>>>>> 7b3be2db
+        MyAdvancedSchema.sample(overrides=overrides)