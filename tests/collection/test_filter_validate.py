# Copyright (c) QuantCo 2025-2025
# SPDX-License-Identifier: BSD-3-Clause

import polars as pl
import polars.exceptions as plexc
import pytest
from polars.testing import assert_frame_equal

import dataframely as dy

# ------------------------------------------------------------------------------------ #
#                                        SCHEMA                                        #
# ------------------------------------------------------------------------------------ #


class MyFirstSchema(dy.Schema):
    a = dy.Integer(primary_key=True)
    b = dy.Integer()


class MySecondSchema(dy.Schema):
    a = dy.Integer(primary_key=True)
    b = dy.Integer(min=1)


class MyCollection(dy.Collection):
    first: dy.LazyFrame[MyFirstSchema]
    second: dy.LazyFrame[MySecondSchema]

    @dy.filter()
    def equal_primary_key(self) -> pl.LazyFrame:
        return self.first.join(self.second, on=self.common_primary_key())

    @dy.filter()
    def first_b_greater_second_b(self) -> pl.LazyFrame:
        return self.first.join(
            self.second, on=self.common_primary_key(), how="full", coalesce=True
        ).filter((pl.col("b") > pl.col("b_right")).fill_null(True))


class MyShufflingCollection(MyCollection):
    @dy.filter()
    def just_shuffle(self) -> pl.LazyFrame:
        return self.first.select(pl.col("a").shuffle())


class SimpleCollection(dy.Collection):
    first: dy.LazyFrame[MyFirstSchema]
    second: dy.LazyFrame[MySecondSchema]


# ------------------------------------------------------------------------------------ #
#                                         TESTS                                        #
# ------------------------------------------------------------------------------------ #


@pytest.fixture()
def data_without_filter_without_rule_violation() -> tuple[pl.LazyFrame, pl.LazyFrame]:
    first = pl.LazyFrame({"a": [1, 2, 3], "b": [1, 2, 3]})
    second = pl.LazyFrame({"a": [1, 2, 3], "b": [1, 2, 3]})
    return first, second


@pytest.fixture()
def data_without_filter_with_rule_violation() -> tuple[pl.LazyFrame, pl.LazyFrame]:
    first = pl.LazyFrame({"a": [1, 2, 1], "b": [1, 2, 3]})
    second = pl.LazyFrame({"a": [1, 2, 3], "b": [0, 1, 2]})
    return first, second


@pytest.fixture()
def data_with_filter_without_rule_violation() -> tuple[pl.LazyFrame, pl.LazyFrame]:
    first = pl.LazyFrame({"a": [1, 2, 3], "b": [1, 1, 3]})
    second = pl.LazyFrame({"a": [2, 3, 4, 5], "b": [1, 2, 3, 4]})
    return first, second


@pytest.fixture()
def data_with_filter_with_rule_violation() -> tuple[pl.LazyFrame, pl.LazyFrame]:
    first = pl.LazyFrame({"a": [1, 2, 3], "b": [1, 2, 3]})
    second = pl.LazyFrame({"a": [2, 3, 4, 5], "b": [0, 1, 2, 3]})
    return first, second


# -------------------------------------- FILTER -------------------------------------- #


@pytest.mark.parametrize("eager", [True, False])
def test_filter_without_filter_without_rule_violation(
    data_without_filter_without_rule_violation: tuple[pl.LazyFrame, pl.LazyFrame],
    eager: bool,
) -> None:
    out, failure = SimpleCollection.filter(
        {
            "first": data_without_filter_without_rule_violation[0],
            "second": data_without_filter_without_rule_violation[1],
        },
        eager=eager,
    )

    assert isinstance(out, SimpleCollection)
    assert_frame_equal(out.first, data_without_filter_without_rule_violation[0])
    assert_frame_equal(out.second, data_without_filter_without_rule_violation[1])
    assert len(failure["first"]) == 0
    assert len(failure["second"]) == 0


@pytest.mark.parametrize("eager", [True, False])
def test_filter_without_filter_with_rule_violation(
    data_without_filter_with_rule_violation: tuple[pl.LazyFrame, pl.LazyFrame],
    eager: bool,
) -> None:
    out, failure = SimpleCollection.filter(
        {
            "first": data_without_filter_with_rule_violation[0],
            "second": data_without_filter_with_rule_violation[1],
        },
        eager=eager,
    )

    assert isinstance(out, SimpleCollection)
    assert len(out.first.collect()) == 1
    assert len(out.second.collect()) == 2
    assert failure["first"].counts() == {"primary_key": 2}
    assert failure["second"].counts() == {"b|min": 1}


@pytest.mark.parametrize("eager", [True, False])
def test_filter_with_filter_without_rule_violation(
    data_with_filter_without_rule_violation: tuple[pl.LazyFrame, pl.LazyFrame],
    eager: bool,
) -> None:
    out, failure = MyCollection.filter(
        {
            "first": data_with_filter_without_rule_violation[0],
            "second": data_with_filter_without_rule_violation[1],
        },
        eager=eager,
    )

    assert isinstance(out, MyCollection)
    assert_frame_equal(out.first, pl.LazyFrame({"a": [3], "b": [3]}))
    assert_frame_equal(out.second, pl.LazyFrame({"a": [3], "b": [2]}))
    assert failure["first"].counts() == {
        "equal_primary_key": 1,
        "first_b_greater_second_b": 1,
    }
    assert failure["second"].counts() == {
        "equal_primary_key": 2,
        "first_b_greater_second_b": 1,
    }


@pytest.mark.parametrize("eager", [True, False])
def test_filter_with_filter_with_rule_violation(
    data_with_filter_with_rule_violation: tuple[pl.LazyFrame, pl.LazyFrame],
    eager: bool,
) -> None:
    out, failure = MyCollection.filter(
        {
            "first": data_with_filter_with_rule_violation[0],
            "second": data_with_filter_with_rule_violation[1],
        },
        eager=eager,
    )

    assert isinstance(out, MyCollection)
    assert_frame_equal(out.first, pl.LazyFrame({"a": [3], "b": [3]}))
    assert_frame_equal(out.second, pl.LazyFrame({"a": [3], "b": [1]}))
    assert failure["first"].counts() == {"equal_primary_key": 2}
    assert failure["second"].counts() == {"b|min": 1, "equal_primary_key": 2}


# -------------------------------- VALIDATE WITH DATA -------------------------------- #


@pytest.mark.parametrize("eager", [True, False])
def test_validate_without_filter_without_rule_violation(
    data_without_filter_without_rule_violation: tuple[pl.LazyFrame, pl.LazyFrame],
    eager: bool,
) -> None:
    data = {
        "first": data_without_filter_without_rule_violation[0],
        "second": data_without_filter_without_rule_violation[1],
    }
    assert SimpleCollection.is_valid(data)
    out = SimpleCollection.validate(data, eager=eager)

    assert isinstance(out, SimpleCollection)
    assert_frame_equal(out.first, data_without_filter_without_rule_violation[0])
    assert_frame_equal(out.second, data_without_filter_without_rule_violation[1])


def test_validate_without_filter_with_rule_violation_eager(
    data_without_filter_with_rule_violation: tuple[pl.LazyFrame, pl.LazyFrame],
) -> None:
    data = {
        "first": data_without_filter_with_rule_violation[0],
        "second": data_without_filter_with_rule_violation[1],
    }
    assert not SimpleCollection.is_valid(data)

    with pytest.raises(plexc.ComputeError, match=r"2 members failed validation") as exc:
        SimpleCollection.validate(data)

    exc.match(r"Member 'first' failed validation")
    exc.match(r"'primary_key' failed for 2 rows")
    exc.match(r"Member 'second' failed validation")
    exc.match(r"'min' failed for 1 rows")


def test_validate_without_filter_with_rule_violation_lazy(
    data_without_filter_with_rule_violation: tuple[pl.LazyFrame, pl.LazyFrame],
) -> None:
    data = {
        "first": data_without_filter_with_rule_violation[0],
        "second": data_without_filter_with_rule_violation[1],
    }
    assert not SimpleCollection.is_valid(data)

    validated = SimpleCollection.validate(data, eager=False)
    with pytest.raises(plexc.ComputeError):
        validated.collect_all()


def test_validate_with_filter_without_rule_violation_eager(
    data_with_filter_without_rule_violation: tuple[pl.LazyFrame, pl.LazyFrame],
) -> None:
    data = {
        "first": data_with_filter_without_rule_violation[0],
        "second": data_with_filter_without_rule_violation[1],
    }
    assert not MyCollection.is_valid(data)

    with pytest.raises(plexc.ComputeError, match=r"2 members failed validation") as exc:
        MyCollection.validate(data)

    exc.match(r"Member 'first' failed validation")
<<<<<<< HEAD
    exc.match(r"'equal_primary_keys' failed for 1 rows")
    exc.match(r"'first_b_greater_second_b' failed for 1 rows")
    exc.match(r"Member 'second' failed validation")
    exc.match(r"'equal_primary_keys' failed for 2 rows")
=======
    exc.match(r"'equal_primary_key' failed validation for 1 rows")
    exc.match(r"'first_b_greater_second_b' failed validation for 1 rows")
    exc.match(r"Member 'second' failed validation")
    exc.match(r"'equal_primary_key' failed validation for 2 rows")
>>>>>>> b9b626c5


def test_validate_with_filter_without_rule_violation_lazy(
    data_with_filter_without_rule_violation: tuple[pl.LazyFrame, pl.LazyFrame],
) -> None:
    data = {
        "first": data_with_filter_without_rule_violation[0],
        "second": data_with_filter_without_rule_violation[1],
    }
    assert not MyCollection.is_valid(data)

    validated = MyCollection.validate(data, eager=False)
    with pytest.raises(plexc.ComputeError):
        validated.collect_all()


def test_validate_with_filter_with_rule_violation_eager(
    data_with_filter_with_rule_violation: tuple[pl.LazyFrame, pl.LazyFrame],
) -> None:
    data = {
        "first": data_with_filter_with_rule_violation[0],
        "second": data_with_filter_with_rule_violation[1],
    }
    assert not MyCollection.is_valid(data)

    with pytest.raises(plexc.ComputeError, match=r"2 members failed validation") as exc:
        MyCollection.validate(data)

    exc.match(r"Member 'first' failed validation")
<<<<<<< HEAD
    exc.match(r"'equal_primary_keys' failed for 2 rows")
=======
    exc.match(r"'equal_primary_key' failed validation for 2 rows")
>>>>>>> b9b626c5
    exc.match(r"Member 'second' failed validation")
    exc.match(r"'min' failed for 1 rows")


def test_validate_with_filter_with_rule_violation_lazy(
    data_with_filter_with_rule_violation: tuple[pl.LazyFrame, pl.LazyFrame],
) -> None:
    data = {
        "first": data_with_filter_with_rule_violation[0],
        "second": data_with_filter_with_rule_violation[1],
    }
    assert not MyCollection.is_valid(data)

    validated = MyCollection.validate(data, eager=False)
    with pytest.raises(plexc.ComputeError):
        validated.collect_all()


def test_maintain_order() -> None:
    data = {
        "first": MyFirstSchema.sample(overrides={"a": range(100_000)}),
        "second": MySecondSchema.sample(overrides={"a": range(200_000)}),
    }

    # Ensure order is maintained in `filter`
    out, _ = MyShufflingCollection.filter(data)
    assert out.first.select("a").collect().to_series().is_sorted()
    assert out.second.select("a").collect().to_series().is_sorted()

    # Ensure order is maintained in `validate`
    out = MyShufflingCollection.validate(out.to_dict())
    assert out.first.select("a").collect().to_series().is_sorted()
    assert out.second.select("a").collect().to_series().is_sorted()<|MERGE_RESOLUTION|>--- conflicted
+++ resolved
@@ -236,17 +236,10 @@
         MyCollection.validate(data)
 
     exc.match(r"Member 'first' failed validation")
-<<<<<<< HEAD
-    exc.match(r"'equal_primary_keys' failed for 1 rows")
+    exc.match(r"'equal_primary_key' failed for 1 rows")
     exc.match(r"'first_b_greater_second_b' failed for 1 rows")
     exc.match(r"Member 'second' failed validation")
-    exc.match(r"'equal_primary_keys' failed for 2 rows")
-=======
-    exc.match(r"'equal_primary_key' failed validation for 1 rows")
-    exc.match(r"'first_b_greater_second_b' failed validation for 1 rows")
-    exc.match(r"Member 'second' failed validation")
-    exc.match(r"'equal_primary_key' failed validation for 2 rows")
->>>>>>> b9b626c5
+    exc.match(r"'equal_primary_key' failed for 2 rows")
 
 
 def test_validate_with_filter_without_rule_violation_lazy(
@@ -276,11 +269,7 @@
         MyCollection.validate(data)
 
     exc.match(r"Member 'first' failed validation")
-<<<<<<< HEAD
-    exc.match(r"'equal_primary_keys' failed for 2 rows")
-=======
-    exc.match(r"'equal_primary_key' failed validation for 2 rows")
->>>>>>> b9b626c5
+    exc.match(r"'equal_primary_key' failed for 2 rows")
     exc.match(r"Member 'second' failed validation")
     exc.match(r"'min' failed for 1 rows")
 
