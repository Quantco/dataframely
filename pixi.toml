[project]
channels = ["conda-forge"]
description = "A declarative, polars-native data frame validation library."
name = "dataframely"
platforms = ["linux-64", "linux-aarch64", "osx-64", "osx-arm64", "win-64"]

[tasks]
postinstall = "pip install --no-build-isolation --no-deps --disable-pip-version-check -e ."

[dependencies]
python = ">=3.10"
rust = "=1.85"

fsspec = "*"
numpy = "*"
polars = ">=1.32"

[host-dependencies]
maturin = ">=1.7,<2"
pip = "*"

[feature.dev.dependencies]
jupyter = "*"

[feature.docs.dependencies]
furo = "*"
ipython = "*"
make = "*"
# Needed for generating docs for dataframely.mypy
mypy = "*"
myst-parser = "*"
nbsphinx = "*"
numpydoc = "*"
sphinx = "*"
sphinx-copybutton = "*"
sphinx_rtd_theme = "*"
sphinxcontrib-apidoc = "*"
[feature.docs.tasks]
docs = "cd docs && make html"
readthedocs = "rm -rf $READTHEDOCS_OUTPUT/html && cp -r docs/_build/html $READTHEDOCS_OUTPUT/html"

[feature.test.dependencies]
boto3 = "*"
moto = "*"
mypy = ">=1.13"
pandas = "*"
pandas-stubs = "*"
pyodbc = "*"
pytest = ">=6"
pytest-benchmark = "*"
pytest-cov = "*"
pytest-md = "*"
pytest-mock = ">=3.14.1,<4"
s3fs = ">=2025.09"
scikit-learn = "*"

<<<<<<< HEAD
=======
[feature.optionals.dependencies]
deltalake = "*"
pyarrow = "*"
pydantic = ">=2.11.9,<3"
pydantic-core = ">=2.33.2,<3"
sqlalchemy = ">=2"

>>>>>>> ea8adae7
[feature.test.tasks]
test = "pytest"
test-bench = "pytest tests/benches --benchmark-only --benchmark-sort mean --benchmark-columns min,max,mean,rounds"
test-coverage = "pytest --cov=dataframely --cov-report=xml --cov-report=term-missing"
test-no-optional = "pytest -m 'not with_optionals'"

[feature.optionals.dependencies]
deltalake = "*"
pyarrow = "*"
pydantic = ">=2.11.9,<3"
pydantic-core = ">=2.33.2,<3"
sqlalchemy = ">=2"

[feature.build.dependencies]
python-build = "*"
setuptools-scm = "*"
twine = "*"
wheel = "*"
[feature.build.target.unix.dependencies]
sed = "*"

[feature.build.tasks]
build-sdist = "python -m build --sdist --no-isolation ."
build-wheel = "python -m build --wheel --no-isolation ."
check-wheel = "twine check dist/*"
set-version = "sed -i \"s/0.0.0/$(python -m setuptools_scm)/\" pyproject.toml"

[feature.lint.dependencies]
docformatter = "*"
insert-license-header = "*"
pre-commit = "*"
pre-commit-hooks = "*"
prettier = "*"
ruff = "*"
taplo = "*"
typos = "*"
[feature.lint.tasks]
pre-commit-install = "pre-commit install"
pre-commit-run = "pre-commit run -a"

[feature.py310.dependencies]
python = "3.10.*"
typing-extensions = "*"

[feature.py311.dependencies]
python = "3.11.*"

[feature.py312.dependencies]
python = "3.12.*"

[feature.py313.dependencies]
python = "3.13.*"

[feature.py314.dependencies]
python = "3.14.*"

[feature.nightly.tasks]
install-polars-nightly = "pip install --pre --no-deps --upgrade --only-binary :all: polars polars-runtime-32"

[environments]
build = ["build"]
<<<<<<< HEAD
default = ["dev", "lint", "optionals", "py313", "test"]
=======
default = ["dev", "lint", "optionals", "py314", "test"]
>>>>>>> ea8adae7
docs = ["docs"]
lint = { features = ["lint"], no-default-feature = true }
nightly = ["nightly", "optionals", "test"]
py310 = ["py310", "test"]
py311 = ["py311", "test"]
py312 = ["py312", "test"]
py313 = ["py313", "test"]
<<<<<<< HEAD
py313-optionals = ["optionals", "py313", "test"]
=======
py314 = ["py314", "test"]
py314-optionals = ["optionals", "py314", "test"]
>>>>>>> ea8adae7
<|MERGE_RESOLUTION|>--- conflicted
+++ resolved
@@ -54,16 +54,6 @@
 s3fs = ">=2025.09"
 scikit-learn = "*"
 
-<<<<<<< HEAD
-=======
-[feature.optionals.dependencies]
-deltalake = "*"
-pyarrow = "*"
-pydantic = ">=2.11.9,<3"
-pydantic-core = ">=2.33.2,<3"
-sqlalchemy = ">=2"
-
->>>>>>> ea8adae7
 [feature.test.tasks]
 test = "pytest"
 test-bench = "pytest tests/benches --benchmark-only --benchmark-sort mean --benchmark-columns min,max,mean,rounds"
@@ -125,11 +115,7 @@
 
 [environments]
 build = ["build"]
-<<<<<<< HEAD
-default = ["dev", "lint", "optionals", "py313", "test"]
-=======
 default = ["dev", "lint", "optionals", "py314", "test"]
->>>>>>> ea8adae7
 docs = ["docs"]
 lint = { features = ["lint"], no-default-feature = true }
 nightly = ["nightly", "optionals", "test"]
@@ -137,9 +123,5 @@
 py311 = ["py311", "test"]
 py312 = ["py312", "test"]
 py313 = ["py313", "test"]
-<<<<<<< HEAD
-py313-optionals = ["optionals", "py313", "test"]
-=======
 py314 = ["py314", "test"]
-py314-optionals = ["optionals", "py314", "test"]
->>>>>>> ea8adae7
+py314-optionals = ["optionals", "py314", "test"]