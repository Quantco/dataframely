--- conflicted
+++ resolved
@@ -110,11 +110,7 @@
 
 [environments]
 build = ["build"]
-<<<<<<< HEAD
-default = ["dev", "lint", "optionals", "test"]
-=======
 default = ["dev", "lint", "optionals", "py314", "test"]
->>>>>>> b9b626c5
 docs = ["docs"]
 lint = { features = ["lint"], no-default-feature = true }
 nightly = ["nightly", "optionals", "test"]
@@ -122,9 +118,5 @@
 py311 = ["py311", "test"]
 py312 = ["py312", "test"]
 py313 = ["py313", "test"]
-<<<<<<< HEAD
-py313-optionals = ["optionals", "py313", "test"]
-=======
 py314 = ["py314", "test"]
-py314-optionals = ["optionals", "py314", "test"]
->>>>>>> b9b626c5
+py314-optionals = ["optionals", "py314", "test"]