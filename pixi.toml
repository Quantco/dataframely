--- conflicted
+++ resolved
@@ -24,16 +24,10 @@
 [feature.docs.dependencies]
 autodocsumm = "*"
 ipython = "*"
-<<<<<<< HEAD
-make = "*"
-=======
-pydata-sphinx-theme = "*"
-# Needed for generating docs for dataframely.mypy
-mypy = "*"
->>>>>>> 9fc131f4
 myst-parser = "*"
 nbsphinx = "*"
 numpydoc = "*"
+pydata-sphinx-theme = "*"
 sphinx = ">=8.2"
 sphinx-copybutton = "*"
 sphinx-design = "*"
