--- conflicted
+++ resolved
@@ -43,10 +43,6 @@
     "sphinx.ext.autodoc",
     "sphinx.ext.linkcode",
     "sphinxcontrib.apidoc",
-<<<<<<< HEAD
-    "sphinx.ext.intersphinx",
-=======
->>>>>>> 33398d75
     "myst_parser",
 ]
 
