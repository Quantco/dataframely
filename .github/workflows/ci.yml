--- conflicted
+++ resolved
@@ -60,15 +60,12 @@
         uses: prefix-dev/setup-pixi@194d461b21b6c5717c722ffc597fa91ed2ff29fa # v0.9.1
         with:
           environments: ${{ matrix.environment }}
-<<<<<<< HEAD
+          # FIXME: Remove when `s3_server` fixture does not start a process anymore
+          post-cleanup: ${{ matrix.os != 'windows-latest' }}
       - name: Install Rust
         run: rustup show
       - name: Cache Rust dependencies
         uses: Swatinem/rust-cache@f13886b937689c021905a6b90929199931d60db1 # v2.8.1
-=======
-          # FIXME: Remove when `s3_server` fixture does not start a process anymore
-          post-cleanup: ${{ matrix.os != 'windows-latest' }}
->>>>>>> 8937816f
       - name: Install repository
         run: pixi run -e ${{ matrix.environment }} postinstall
       - name: Run pytest
